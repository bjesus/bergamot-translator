--- conflicted
+++ resolved
@@ -129,45 +129,10 @@
   return std::find(stack.rbegin(), stack.rend(), tag) != stack.rend();
 }
 
-<<<<<<< HEAD
-bool isSubset(HTML::Taint const &a, HTML::Taint const &b) {
-  if (a.size() > b.size()) return false;
-
-  for (auto i = a.begin(), j = b.begin(); i != a.end(); ++i, ++j)
-    if (*i != *j) return false;
-
-  return true;
-}
-
-template <typename Fun>
-AnnotatedText apply(AnnotatedText const &in, Fun fun) {
-  AnnotatedText out;
-
-  for (size_t sentenceIdx = 0; sentenceIdx < in.numSentences(); ++sentenceIdx) {
-    std::string sentence;
-    std::vector<ByteRange> tokens;
-
-    std::string prefix = fun(in.annotation.gap(sentenceIdx), in.gap(sentenceIdx), false);
-
-    for (size_t wordIdx = 0; wordIdx < in.numWords(sentenceIdx); ++wordIdx) {
-      std::string token = fun(in.wordAsByteRange(sentenceIdx, wordIdx), in.word(sentenceIdx, wordIdx), false);
-      tokens.push_back(ByteRange{sentence.size(), sentence.size() + token.size()});
-      sentence += token;
-    }
-
-    // Convert our ByteRanges to string_views since that's what appendSentence
-    // expects
-    // TODO: extend AnnotatedText::appendSentence to accept str + ByteRanges
-    // directly
-    std::vector<string_view> views(tokens.size());
-    std::transform(tokens.begin(), tokens.end(), views.begin(),
-                   [&](ByteRange const &range) { return string_view(sentence.data() + range.begin, range.size()); });
-=======
 /// Is tag stack B an extended version of A? I.e. same tags, but maybe a few
 /// more nested deeper.
 bool extends(HTML::TagStack const &b, HTML::TagStack const &a) {
   if (a.size() > b.size()) return false;
->>>>>>> 409b7d22
 
   for (auto i = a.begin(), j = b.begin(); i != a.end(); ++i, ++j)
     if (*i != *j) return false;
@@ -780,11 +745,6 @@
          options_.continuationDelimiters.find(prev.back()) == std::string::npos;
 }
 
-<<<<<<< HEAD
-void HTML::hardAlignments(Response const &response, std::vector<std::vector<size_t>> &alignments,
-                          std::vector<SpanIterator> const &sourceTokenSpans) {
-  size_t offset = 0;
-=======
 bool HTML::isContinuation(marian::string_view prev, marian::string_view str) const {
   return isContinuation(std::string_view(prev.data(), prev.size()), std::string_view(str.data(), str.size()));
 }
@@ -796,7 +756,6 @@
 void HTML::hardAlignments(Response const &response, std::vector<std::vector<size_t>> &alignments,
                           std::vector<SpanIterator> const &sourceTokenSpans) {
   size_t offset = 0;  // sentence offset in sourceTokenSpans
->>>>>>> 409b7d22
 
   // For each sentence...
   for (size_t sentenceIdx = 0; sentenceIdx < response.target.numSentences(); ++sentenceIdx) {
@@ -823,23 +782,14 @@
         float currScore = response.alignments[sentenceIdx][t][currSentenceIdx];
         float prevScore = response.alignments[sentenceIdx][t - 1][prevSentenceIdx];
 
-<<<<<<< HEAD
-        Taint const &currTaint = sourceTokenSpans[offset + 1 + currSentenceIdx]->tags;
-        Taint const &prevTaint = sourceTokenSpans[offset + 1 + prevSentenceIdx]->tags;
-=======
         TagStack const &currTagStack = sourceTokenSpans[offset + 1 + currSentenceIdx]->tags;
         TagStack const &prevTagStack = sourceTokenSpans[offset + 1 + prevSentenceIdx]->tags;
->>>>>>> 409b7d22
 
         // If this token has more markup, or a better score than the previous
         // token (and they together are part of a word-ish thing) then mark
         // this word as aligning. Otherwise just copy the alignment source of
         // the previous token.
-<<<<<<< HEAD
-        if (isSubset(prevTaint, currTaint) || currScore >= prevScore) {
-=======
         if (extends(currTagStack, prevTagStack) || currScore >= prevScore) {
->>>>>>> 409b7d22
           // Apply this to all previous tokens in the word
           for (size_t i = t;; --i) {
             alignments.back()[i] = currSentenceIdx;
