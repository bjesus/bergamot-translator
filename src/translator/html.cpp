#include "html.h"

#include <algorithm>

#include "response.h"
#include "xh_scanner.h"

namespace {
using marian::bergamot::AnnotatedText;
using marian::bergamot::BadHTML;
using marian::bergamot::ByteRange;
using marian::bergamot::HTML;
using marian::bergamot::Response;

void encodeEntities(marian::string_view const &input, std::string &output) {
  output.clear();
  output.reserve(input.size());  // assumes there are no entities in most cases

  for (const char *it = input.begin(); it != input.end(); ++it) {
    switch (*it) {
      case '&':
        output.append("&amp;");
        break;
      case '<':
        output.append("&lt;");
        break;
      case '>':
        output.append("&gt;");
        break;
      // case ???:
      //   output.append("&nbsp;");
      //   break;
      // case '"':
      //   output.append("&quot;");
      //   break;
      // case '\'':
      //   output.append("&apos;");
      //   break;
      default:
        output.push_back(*it);
        break;
    }
  }
}

size_t countPrefixWhitespaces(marian::string_view const &input) {
  size_t size = 0;
  while (size < input.size() && std::isspace(input[size])) ++size;
  return size;
}

<<<<<<< HEAD
std::string toLowerCase(std::string_view const &input) {
  std::string out;
  out.resize(input.size());
  std::transform(input.begin(), input.end(), out.begin(), [](unsigned char c) { return std::tolower(c); });
  return out;
}

// Formatters used for exception messages combined with format()
std::ostream &operator<<(std::ostream &out, HTML::Tag const *tag) {
  if (tag == nullptr) return out << "[nullptr]";
  switch (tag->type) {
    case HTML::Tag::ELEMENT:
      return out << '<' << tag->name << tag->attributes << '>';
    case HTML::Tag::VOID_ELEMENT:
      return out << '<' << tag->name << tag->attributes << "/>";
    case HTML::Tag::COMMENT:
      return out << "<!--" << tag->data << "-->";
    case HTML::Tag::PROCESSING_INSTRUCTION:
      return out << "<?" << tag->data << "?>";
    case HTML::Tag::WHITESPACE:
      return out << "[inserted space]";
  }
  return out << "[Unknown tag type]";
}

std::ostream &operator<<(std::ostream &out, HTML::Taint const &tags) {
  for (auto it = tags.begin(); it != tags.end(); ++it) {
    if (it != tags.begin()) out << ' ';
    out << *it;
  }
  return out;
}

=======
>>>>>>> ec469193
// Very simple replacement for std::format introduced in C++20
std::string format(std::string const &formatTemplate) { return formatTemplate; }

template <typename Arg>
std::string format(std::string const &formatTemplate, Arg arg) {
  std::ostringstream os;
  auto index = formatTemplate.find("{}");
  assert(index != std::string::npos);
  os << formatTemplate.substr(0, index) << arg << formatTemplate.substr(index + 2);
  return os.str();
}

template <typename Arg, typename... Args>
std::string format(std::string const &formatTemplate, Arg arg, Args... args) {
  std::ostringstream os;
  auto index = formatTemplate.find("{}");
  assert(index != std::string::npos);
  os << formatTemplate.substr(0, index) << arg << format(formatTemplate.substr(index + 2), std::forward<Args>(args)...);
  return os.str();
}

// Syntactic sugar around rbegin() and rend() that allows me to write
// `for (auto &&item : reversed(container))` instead of the needlessly verbose
// `for (auto it = container.rbegin(); it != container.rend(); ++it)`
template <typename T>
class Reversed {
 public:
  using iterator = typename T::const_reverse_iterator;
  explicit Reversed(T const &container) : container_(container){};
  iterator begin() const { return container_.rbegin(); }
  iterator end() const { return container_.rend(); }

 private:
  T const &container_;
};

bool contains(std::unordered_set<std::string> const &set, std::string const &name) {
  return set.find(name) != set.end();
}

void diffTags(HTML::Taint const &prev, HTML::Taint const &curr, HTML::Taint &opening, HTML::Taint &closing) {
  opening.clear();
  closing.clear();

  size_t i = 0;

  // Find first difference
  for (; i < prev.size(); ++i)
    if (i >= curr.size() || prev[i] != curr[i]) break;

  // Only nodes of type ELEMENT can have children and thus would need a closing tag.
  std::copy_if(prev.begin() + i, prev.end(), std::back_inserter(closing),
               [&](HTML::Tag *tag) { return tag->type == HTML::Tag::ELEMENT; });

  opening.insert(opening.end(), curr.begin() + i, curr.end());
}

bool intersects(ByteRange const &range, HTML::Span const &span) {
  return range.begin <= span.end && range.end >= span.begin;
};

bool containsTag(HTML::Taint const &stack, HTML::Tag const *tag) {
  return std::find(stack.rbegin(), stack.rend(), tag) != stack.rend();
}

bool isSubset(HTML::Taint const &a, HTML::Taint const &b) {
  if (a.size() > b.size()) return false;

  for (auto i = a.begin(), j = b.begin(); i != a.end(); ++i, ++j)
    if (*i != *j) return false;

  return true;
}

template <typename Fun>
AnnotatedText apply(AnnotatedText const &in, Fun fun) {
  AnnotatedText out;

  for (size_t sentenceIdx = 0; sentenceIdx < in.numSentences(); ++sentenceIdx) {
    std::string sentence;
    std::vector<ByteRange> tokens;

    std::string prefix = fun(in.annotation.gap(sentenceIdx), in.gap(sentenceIdx), false);

    for (size_t wordIdx = 0; wordIdx < in.numWords(sentenceIdx); ++wordIdx) {
      std::string token = fun(in.wordAsByteRange(sentenceIdx, wordIdx), in.word(sentenceIdx, wordIdx), false);
      tokens.push_back(ByteRange{sentence.size(), sentence.size() + token.size()});
      sentence += token;
    }

    // Convert our ByteRanges to string_views since that's what appendSentence
    // expects
    // TODO: extend AnnotatedText::appendSentence to accept str + ByteRanges
    // directly
    std::vector<marian::string_view> views(tokens.size());
    std::transform(tokens.begin(), tokens.end(), views.begin(), [&](ByteRange const &range) {
      return marian::string_view(sentence.data() + range.begin, range.size());
    });

    out.appendSentence(prefix, views.begin(), views.end());
  }

  out.appendEndingWhitespace(fun(in.annotation.gap(in.numSentences()), in.gap(in.numSentences()), true));

  return out;
}

bool hasAlignments(Response const &response) {
  // Test for each sentence individually as a sentence may be empty (or there)
  // might be no sentences, so just testing for alignments.empty() would not be
  // sufficient.
  for (size_t sentenceIdx = 0; sentenceIdx < response.target.numSentences(); ++sentenceIdx) {
    // If response.alignments is just empty, this might catch it.
    if (response.alignments.size() <= sentenceIdx ||
        response.alignments[sentenceIdx].size() != response.target.numWords(sentenceIdx))
      return false;

    // If response.alignments is "empty" because the model did not provide alignments,
    // it still has entries for each target word. But all these entries are empty.
    for (size_t wordIdx = 0; wordIdx < response.target.numWords(sentenceIdx); ++wordIdx)
      if (response.alignments[sentenceIdx][wordIdx].size() != response.source.numWords(sentenceIdx)) return false;
  }
  return true;
}

// Little helper class to append HTML to a token
class TokenFormatter {
 public:
  explicit TokenFormatter(marian::string_view token)
      : offset_(0), whitespaceOffset_(0), whitespaceSize_(countPrefixWhitespaces(token)), closeLeft_(true) {
    // Do encoding of any entities that popped up in the translation
    encodeEntities(token, html_);
  }

  std::string &&html() { return std::move(html_); }

  // Append the markup necessary for moving from `prev` set of tags to `curr`.
  void append(HTML::Taint const &prev, HTML::Taint const &curr) {
    HTML::Taint opening, closing;

    diffTags(prev, curr, opening, closing);

    for (HTML::Tag const *tag : Reversed(closing)) {
      assert(tag->type == HTML::Tag::ELEMENT);
      std::string closeTag = format("</{}>", tag->name);
      html_.insert(offset_ + (closeLeft_ ? 0 : whitespaceSize_), closeTag);
      offset_ += closeTag.size();
      if (closeLeft_) whitespaceOffset_ += closeTag.size();
    }

    for (HTML::Tag const *tag : opening) {
      std::string openTag;
      switch (tag->type) {
        case HTML::Tag::ELEMENT:
        case HTML::Tag::VOID_ELEMENT:
          openTag = format("<{}{}>{}", tag->name, tag->attributes, tag->data);
          break;
        case HTML::Tag::COMMENT:
          openTag = format("<!--{}-->", tag->data);
          break;
        case HTML::Tag::PROCESSING_INSTRUCTION:
          openTag = format("<?{}?>", tag->data);
          break;
        case HTML::Tag::WHITESPACE: {
          // Try to eat two newlines (paragraph break) from our segment
          auto pos = html_.find("\n\n", whitespaceOffset_);
          if (pos != std::string::npos && pos < whitespaceOffset_ + whitespaceSize_) {
            html_.erase(pos, 2);
            whitespaceSize_ -= 2;
          }
        } break;
      }

      html_.insert(offset_ + whitespaceSize_, openTag);
      offset_ += openTag.size();
      closeLeft_ = closeLeft_ && openTag.empty();
    }
  }

 private:
  std::string html_;         // Output html
  size_t offset_;            // Size added by prepending HTML
  size_t whitespaceOffset_;  // position of prefix whitespace characters
                             // (it moves as closing tags are prepended)
  size_t whitespaceSize_;    // number of prefix whitespace characters

  // Close tags we want to show up left (before) the token, but open tags
  // ideally come directly after any prefix whitespace. However, some tokens
  // match multiple spans. If a previous span has added an open tag, after any
  // whitespace, and the next span closes said tag again, we need to close
  // it after the whitespace. So after the first open tag, any closing tag
  // should also align right, after whitespace, not before. Hence this bool.
  bool closeLeft_;
};

size_t debugCountTokens(AnnotatedText const &text) {
  size_t tokens = 1;  // for the ending gap
  for (size_t sentenceIdx = 0; sentenceIdx < text.numSentences(); ++sentenceIdx) {
    tokens += 1 + text.numWords(sentenceIdx);  // pre-sentence prefix/gap + each word
  }
  return tokens;
}

// Helper function that consumes a tag as if it is a special tag, except that it
// takes nesting into account. I.e. `<a><a></a></a>` will be consumed to the
// last `</a>`. Assumes TT_TAG_START is already consumed, which was necessary
// to determine whether this was an element that needed to be ignored.
void consumeIgnoredTag(markup::Scanner &scanner, HTML::Tag &tag, std::string const &name) {
  // Only full elements can be consumed this way. With void tags we don't know
  // where to stop scanning. All other types cannot be nested anyway.
  assert(tag.type == HTML::Tag::ELEMENT);

  // TT_TAG_START is already consumed.
  markup::Scanner::TokenType token;
  size_t inside = 0;

  // Consume the full open tag, i.e. all its attributes
  while (!inside) {
    token = scanner.next();
    switch (token) {
      case markup::Scanner::TT_ERROR:
        throw BadHTML("HTML parse error");
      case markup::Scanner::TT_EOF:
        throw BadHTML(format("Did not find closing tag </{}>", name));
      case markup::Scanner::TT_ATTRIBUTE:
        tag.attributes += format(" {}=\"{}\"", scanner.attribute(), scanner.value());
        break;
      default:
        // Not an attribute! Must be something inside the body or the closing
        // tag already. Time to jump to the next loop.
        ++inside;
        break;
    }
  }

  // Last token was something that would have triggered Scanner::scanBody(),
  // which sets value() to start pointing at the body.
  const char *start = scanner.start();

  // Consume the rest of the HTML until (including) the final closing tag.
  while (inside) {
    switch (token) {
      case markup::Scanner::TT_ERROR:
        throw BadHTML("HTML parse error");
      case markup::Scanner::TT_EOF:
        throw BadHTML(format("Did not find closing tag </{}>", name));
      case markup::Scanner::TT_TAG_START:
      case markup::Scanner::TT_TAG_END:
        // Note: Looking specifically for only our own type of tag so we don't
        // have to care about whether other tags we encounter are void tags or
        // not. Does assume the HTML is valid, as no stack is kept.
        if (toLowerCase(scanner.tag()) == name) {
          if (token == markup::Scanner::TT_TAG_END) {
            if (--inside == 0) break;  // also stops loop because !inside
          } else {
            ++inside;
          }
        }
        // intentional fall-through to scanner.next()!
      default:
        token = scanner.next();
        break;
    }
  }

  // Only a TAG_END could have stopped the previous loop. We take the start
  // of the final closing tag as the end of our data.
  assert(token == markup::Scanner::TT_TAG_END);
  const char *end = scanner.start();

  // All data between the end of the first open element, and the start of the
  // last close element, we just treat as raw data that will be printed when
  // this tag is eventually printed.
  assert(end >= start);
  tag.data = std::string_view(start, end - start);
}

}  // namespace

namespace marian::bergamot {

// Formatters used for exception messages combined with format()
std::ostream &operator<<(std::ostream &out, HTML::Tag const *tag) {
  if (tag == nullptr) return out << "[nullptr]";
  switch (tag->type) {
    case HTML::Tag::ELEMENT:
      return out << '<' << tag->name << tag->attributes << '>';
    case HTML::Tag::VOID_ELEMENT:
      return out << '<' << tag->name << tag->attributes << "/>";
    case HTML::Tag::COMMENT:
      return out << "<!--" << tag->data << "-->";
    case HTML::Tag::PROCESSING_INSTRUCTION:
      return out << "<?" << tag->data << "?>";
    case HTML::Tag::WHITESPACE:
      return out << "[inserted space]";
  }
  return out << "[Unknown tag type]";
}

std::ostream &operator<<(std::ostream &out, HTML::Taint const &tags) {
  for (auto it = tags.begin(); it != tags.end(); ++it) {
    if (it != tags.begin()) out << ' ';
    out << *it;
  }
  return out;
}

HTML::HTML(std::string &&source, bool process_markup, Options &&options) : options_(std::move(options)) {
  if (!process_markup) return;

  std::string original = std::move(source);
  markup::instream in(original.data(), original.data() + original.size());
  markup::Scanner scanner(in);
  source.clear();  // source is moved out of, so should be clear anyway

  Tag *tag;
  Taint stack;
  bool addSentenceBreak = false;
  bool addSpace = false;
  spans_.push_back(Span{0, 0, {}});

  bool stop = false;
  while (!stop) {
    switch (scanner.next()) {
      case markup::Scanner::TT_ERROR:
        ABORT("HTML parse error");

      case markup::Scanner::TT_EOF:
        stop = true;
        break;

      case markup::Scanner::TT_TEXT: {
        // If the previous segment was the open or close tag of a block element
        // we treat the text after it as a new sentence.
        if (addSentenceBreak) {
          if (!(source.empty() || (source.size() > 2 && source.substr(source.size() - 2) == ""))) {
            stack.push_back(makeTag({Tag::WHITESPACE}));
            // Important: span->size() == 0 to make it behave as a void element.
            // Also important: position before the \n\n tokens, not after, to
            // make it easier to remove them later through apply().
            spans_.push_back(Span{source.size(), source.size(), stack});
            source.append("\n\n");  // TODO assumes ssplit-mode = wrapped_text
            stack.pop_back();
          }
          addSentenceBreak = false;
        }

        // If the previous segment was an open or close tag, it might be best
        // to add a space to make sure we don't append to the previous word.
        if (addSpace) {
          if (options_.substituteInlineTagsWithSpaces && isContinuation(source, scanner.value())) {
            source.push_back(' ');
          }
          addSpace = false;
        }

        auto begin = source.size();
        source.append(scanner.value());
        spans_.push_back(Span{begin, source.size(), stack});
      } break;

      case markup::Scanner::TT_TAG_START: {
        std::string name = toLowerCase(scanner.tag());

        // Tag *tag is used by attribute parsing
        tag =
            makeTag({contains(options_.voidTags, name) ? Tag::VOID_ELEMENT : Tag::ELEMENT, std::string(scanner.tag())});

        stack.push_back(tag);

        // Empty elements (e.g. <img>) are not applicable to a span of text
        // so instead we "apply" them to an empty span in between, and then
        // immediately remove them again from the stack.
        if (tag->type == Tag::VOID_ELEMENT) {
          spans_.push_back(Span{source.size(), source.size(), stack});
          stack.pop_back();
        }

        // Ignored tags have same semantics as void tags with regards to moving
        // them around with the rest of the content.
        if (contains(options_.ignoredTags, name)) {
          consumeIgnoredTag(scanner, *tag, name);
          spans_.push_back(Span{source.size(), source.size(), stack});
          stack.pop_back();
        }

        // Treat non-inline HTML tags as spaces that break up words.
        if (!contains(options_.inlineTags, name)) {
          addSentenceBreak = true;
        } else if (!contains(options_.inWordTags, name)) {
          addSpace = true;
        }
      } break;

      case markup::Scanner::TT_TAG_END: {
        std::string tagName = toLowerCase(scanner.tag());
        // If this is the closing bit of a void tag, i.e. triggered by the "/>"
        // bit of "<img/>", then completely ignore it.
        if (contains(options_.voidTags, tagName)) break;

        ABORT_IF(stack.empty(), "Encountered more closing tags ({}) than opening tags", scanner.tag());

<<<<<<< HEAD
        if (toLowerCase(stack.back()->name) != toLowerCase(scanner.tag()))
          throw BadHTML(format("Encountered unexpected closing tag </{}>, stack is {}", scanner.tag(), stack));
=======
        ABORT_IF(stack.back()->name != scanner.tag(), "Encountered unexpected closing tag </{}>, stack is {}",
                 scanner.tag(), stack);
>>>>>>> ec469193

        // What to do with "<u></u>" case, where tag is immediately closed
        // so it never makes it into the taint of any of the spans? This adds
        // an empty span so it still gets recorded in spans_.
        if (spans_.empty() || !containsTag(spans_.back().tags, stack.back()))
          spans_.push_back(Span{source.size(), source.size(), stack});

        stack.pop_back();

        // Add space if necessary
        if (!contains(options_.inlineTags, tagName)) {
          addSentenceBreak = true;
        } else if (!contains(options_.inWordTags, tagName)) {
          addSpace = true;
        }
      } break;

      case markup::Scanner::TT_ATTRIBUTE:
        assert(tag != nullptr);
        tag->attributes += format(" {}=\"{}\"", scanner.attribute(), scanner.value());
        break;

      case markup::Scanner::TT_COMMENT_START:
        // Tag *tag is used when TT_DATA is seen to add the comment's content.
        tag = makeTag({Tag::COMMENT});
        stack.push_back(tag);
        spans_.push_back(Span{source.size(), source.size(), stack});
        stack.pop_back();
        break;

      case markup::Scanner::TT_PROCESSING_INSTRUCTION_START:
        // Tag *tag is used when TT_DATA is seen to add the PI's content.
        tag = makeTag({Tag::PROCESSING_INSTRUCTION});
        stack.push_back(tag);
        spans_.push_back(Span{source.size(), source.size(), stack});
        stack.pop_back();
        break;

      case markup::Scanner::TT_COMMENT_END:
      case markup::Scanner::TT_PROCESSING_INSTRUCTION_END:
        tag = nullptr;
        break;

      case markup::Scanner::TT_DATA:
        assert(tag != nullptr);
        tag->data = scanner.value();
        break;

      default:
        ABORT("Unsupported scanner token type");
    }
  }

  ABORT_IF(!stack.empty(), "Not all tags were closed: {}", stack);

  // Add a trailing span (that's empty) to signify all closed tags.
  spans_.emplace_back(Span{source.size(), source.size(), stack});
}

void HTML::restore(Response &response) {
  // No-op if process_markup was false (and thus spans_ is empty)
  // TODO: replace this with optional<HTML> at a higher level
  if (spans_.empty()) return;

  // We need alignment info to transfer the HTML tags from the input to the
  // translation. If those are not available, no HTML in translations for you.
  ABORT_UNLESS(hasAlignments(response),
               "Response object does not contain alignments. TranslationModel or ResponseOptions is misconfigured?");

  // Reconstruction of HTML tags:
  // 1. Map each token to a Span
  // 2. Reconstruct the source HTML with these tainted tokens
  // 3. Transfer the spans from the source tokens to the target tokens using alignment information
  // 4. For spans that represent empty elements (e.g. <img>) figure out their position
  // 5. Reconstruct the target HTML with these tainted tokens

  // sourceTokenSpans is a vector with a pointer to a span for each token. We
  // use iterators here to point to these positions so we can easily compare if
  // one span comes before or after another, information we'll need when we need
  // to figure out whether we've skipped spans (of emtpy elements) when
  // reconstructing HTML in response.target.
  std::vector<SpanIterator> sourceTokenSpans;

  // RestoreSource re-inserts HTML into the source text, but also identifies
  // which span each source token fits into best.
  AnnotatedText source = restoreSource(response.source, sourceTokenSpans);
  assert(sourceTokenSpans.size() == debugCountTokens(response.source));

  // Find for every token in target the token in source that best matches.
  std::vector<std::vector<size_t>> alignments;
  hardAlignments(response, alignments, sourceTokenSpans);

  std::vector<SpanIterator> targetTokenSpans;
  copyTaint(response, alignments, sourceTokenSpans, targetTokenSpans);
  assert(targetTokenSpans.size() == debugCountTokens(response.target));

  AnnotatedText target = restoreTarget(response.target, targetTokenSpans);

  response.source = source;
  response.target = target;
}

AnnotatedText HTML::restoreSource(AnnotatedText const &in, std::vector<SpanIterator> &sourceTokenSpans) {
  auto spanIt = spans_.begin();
  auto prevIt = spans_.begin();  // safe because first span is always empty span, and
                                 // and the while-loop below will do the rest
  assert(prevIt == spans_.end() || prevIt->tags.empty());

  return apply(in, [&](ByteRange range, string_view token, bool last) {
    TokenFormatter formatter(token);

    // Potential issue: spans and tokens can intersect, e.g.
    //
    //    text  <p> h <u> e </u> ll o </p>
    //   spans     |1|   |2|    |3333| (so only 2 is tainted with <p><u>, others only <p>)
    //  tokens     |111111111111111|2|
    //
    // Now 1 covers span 1 to 3, so what taint should it get? Just <p>, or <p><u>?
    // Note: only relevant if isBlockElement is used. If we just insert spaces
    // around all elements, every segment of `hello` will be a token.

    // Seek to the last span that overlaps with this token
    while (true) {
      formatter.append(prevIt->tags, spanIt->tags);
      prevIt = spanIt;

      if (spanIt + 1 != spans_.end() && ((spanIt + 1)->begin < range.end || last)) {
        spanIt++;
        continue;
      }

      break;
    }

    // TODO: This is just the taint of the last span, not the ones in between.
    // This makes us lose some markup of parts of tokens as described above.
    sourceTokenSpans.push_back(prevIt);

    return std::move(formatter.html());
  });
}

AnnotatedText HTML::restoreTarget(AnnotatedText const &in, std::vector<SpanIterator> const &targetTokenSpans) {
  auto prevSpan = spans_.cbegin();
  auto targetSpanIt = targetTokenSpans.begin();
  auto straggerSpanIt = spans_.cbegin();

  AnnotatedText out = apply(in, [&](ByteRange range, string_view token, bool last) {
    TokenFormatter formatter(token);

    // First we scan through spans_ to catch up to the span assigned to this
    // token. We're only interested in empty spans (empty and void elements)
    for (; straggerSpanIt < *targetSpanIt; ++straggerSpanIt) {
      // We're only interested in empty spans or spans that would otherwise get
      // lost because they didn't align with anything between the spans in
      // targetSpanIt
      // TODO That std::find makes this O(N*N) NOT GOOD NOT GOOD
      if (straggerSpanIt->size() != 0 &&
          std::find(targetTokenSpans.begin(), targetTokenSpans.end(), straggerSpanIt) != targetTokenSpans.end())
        continue;

      formatter.append(prevSpan->tags, straggerSpanIt->tags);

      // Note: here, not in 3rd part of for-statement because we don't want to
      // set prevSpan if the continue clause at the beginning of this for-loop
      // was hit.
      prevSpan = straggerSpanIt;
    }

    // Now do the same thing but for our target set of tags. Note that we cannot
    // combine this in the for-loop above (i.e. `span_it <= *targetSpanIt`)
    // because there is no guarantee that the order in `targetTokenSpans` is
    // the same as that of `spans`.
    formatter.append(prevSpan->tags, (*targetSpanIt)->tags);

    // If this is the last token of the response, close all open tags.
    if (last) {
      // Note: this assert is true due to our current implementation of
      // HardAlignments() that always matches the last token of the input with
      // the last token of the output. But lets assume someone someday changes
      // HardAlignments(), and then this for-loop will be necessary.
      // assert((*targetSpanIt)->tags.empty());
      formatter.append((*targetSpanIt)->tags, HTML::Taint());
    }

    prevSpan = *targetSpanIt;
    ++targetSpanIt;

    return std::move(formatter.html());
  });

  // Assert that we did in fact use all our taints
  assert(targetSpanIt == targetTokenSpans.end());

  return out;
}

HTML::Tag *HTML::makeTag(Tag &&tag) {
  pool_.emplace_front(std::move(tag));
  return &pool_.front();
}

void HTML::copyTaint(Response const &response, std::vector<std::vector<size_t>> const &alignments,
                     std::vector<SpanIterator> const &sourceTokenSpans, std::vector<SpanIterator> &targetTokenSpans) {
  size_t offset = 0;  // Sentence offset in sourceTokenSpans

  // Fill targetTokenSpans based on the alignments we just made up.
  // NOTE: this should match the exact order of Apply()
  for (size_t sentenceIdx = 0; sentenceIdx < response.target.numSentences(); ++sentenceIdx) {
    targetTokenSpans.push_back(sourceTokenSpans[offset]);  // token_tag for sentence ending gap
    for (size_t t = 0; t < response.target.numWords(sentenceIdx); ++t) {
      size_t s = alignments[sentenceIdx][t];
      assert(s < response.source.numWords(sentenceIdx));
      targetTokenSpans.push_back(sourceTokenSpans[offset + 1 + s]);  // +1 for prefix gap
    }

    offset += response.source.numWords(sentenceIdx) + 1;  // +1 for prefix gap
  }

  assert(offset + 1 == sourceTokenSpans.size());
  targetTokenSpans.push_back(sourceTokenSpans[offset]);  // token_tag for ending whitespace
}

// Reports if token `str` is likely to be a continuation of a word. This is used
// to determine whether we should share the markup, or whether we should see
// this token as a fresh start. This implementation will treat "hello[world]"
// as 4 words, assuming its tokenised as something like `h ell o [ wor ld ]`.
bool HTML::isContinuation(std::string_view prev, std::string_view str) {
  if (options_.continuationDelimiters.empty()) return false;
  if (prev.empty() || str.empty()) return false;
  return options_.continuationDelimiters.find(str[0]) == std::string::npos &&
         options_.continuationDelimiters.find(prev.back()) == std::string::npos;
}

bool HTML::isContinuation(marian::string_view prev, marian::string_view str) {
  return isContinuation(std::string_view(prev.data(), prev.size()), std::string_view(str.data(), str.size()));
}

void HTML::hardAlignments(Response const &response, std::vector<std::vector<size_t>> &alignments,
                          std::vector<SpanIterator> const &sourceTokenSpans) {
  size_t offset = 0;

  // For each sentence...
  for (size_t sentenceIdx = 0; sentenceIdx < response.target.numSentences(); ++sentenceIdx) {
    alignments.emplace_back();

    // Hard-align: find for each target token the most prevalent source token
    // Note: only search from 0 to N-1 because token N is end-of-sentence token
    // that can only align with the end-of-sentence token of the target
    for (size_t t = 0; t + 1 < response.target.numWords(sentenceIdx); ++t) {
      size_t maxS = 0;
      for (size_t s = 1; s + 1 < response.source.numWords(sentenceIdx); ++s) {
        if (response.alignments[sentenceIdx][t][s] > response.alignments[sentenceIdx][t][maxS]) {
          maxS = s;
        }
      }

      alignments.back().push_back(maxS);
    }

    // Next, we try to smooth out these selected alignments with a few heuristics
    for (size_t t = 1; t + 1 < response.target.numWords(sentenceIdx); ++t) {
      // If this token is a continuation of a previous token, pick the tags from the most
      // prevalent token for the whole word.
      if (isContinuation(response.target.word(sentenceIdx, t - 1), response.target.word(sentenceIdx, t))) {
        // Note: only looking at the previous token since that will already
        // have this treatment applied to it.
        size_t currSentenceIdx = alignments.back()[t];
        size_t prevSentenceIdx = alignments.back()[t - 1];
        float currScore = response.alignments[sentenceIdx][t][currSentenceIdx];
        float prevScore = response.alignments[sentenceIdx][t - 1][prevSentenceIdx];

        Taint const &currTaint = sourceTokenSpans[offset + 1 + currSentenceIdx]->tags;
        Taint const &prevTaint = sourceTokenSpans[offset + 1 + prevSentenceIdx]->tags;

        // If this token has more markup, or a better score than the previous
        // token (and they together are part of a word-ish thing) then mark
        // this word as aligning. Otherwise just copy the alignment source of
        // the previous token.
        if (isSubset(prevTaint, currTaint) || currScore >= prevScore) {
          // Apply this to all previous tokens in the word
          for (size_t i = t;; --i) {
            alignments.back()[i] = currSentenceIdx;

            // Stop if this was the first token or the beginning of the word
            if (i == 0 ||
                !isContinuation(response.target.word(sentenceIdx, i - 1), response.target.word(sentenceIdx, i)))
              break;
          }
        } else {
          alignments.back()[t] = prevSentenceIdx;
        }
      }
    }

    // Always align target end with source end
    alignments.back().push_back(response.source.numWords(sentenceIdx) - 1);

    offset += response.source.numWords(sentenceIdx) + 1;  // +1 for prefix gap
  }
}

}  // namespace marian::bergamot<|MERGE_RESOLUTION|>--- conflicted
+++ resolved
@@ -7,7 +7,6 @@
 
 namespace {
 using marian::bergamot::AnnotatedText;
-using marian::bergamot::BadHTML;
 using marian::bergamot::ByteRange;
 using marian::bergamot::HTML;
 using marian::bergamot::Response;
@@ -49,7 +48,6 @@
   return size;
 }
 
-<<<<<<< HEAD
 std::string toLowerCase(std::string_view const &input) {
   std::string out;
   out.resize(input.size());
@@ -57,34 +55,6 @@
   return out;
 }
 
-// Formatters used for exception messages combined with format()
-std::ostream &operator<<(std::ostream &out, HTML::Tag const *tag) {
-  if (tag == nullptr) return out << "[nullptr]";
-  switch (tag->type) {
-    case HTML::Tag::ELEMENT:
-      return out << '<' << tag->name << tag->attributes << '>';
-    case HTML::Tag::VOID_ELEMENT:
-      return out << '<' << tag->name << tag->attributes << "/>";
-    case HTML::Tag::COMMENT:
-      return out << "<!--" << tag->data << "-->";
-    case HTML::Tag::PROCESSING_INSTRUCTION:
-      return out << "<?" << tag->data << "?>";
-    case HTML::Tag::WHITESPACE:
-      return out << "[inserted space]";
-  }
-  return out << "[Unknown tag type]";
-}
-
-std::ostream &operator<<(std::ostream &out, HTML::Taint const &tags) {
-  for (auto it = tags.begin(); it != tags.end(); ++it) {
-    if (it != tags.begin()) out << ' ';
-    out << *it;
-  }
-  return out;
-}
-
-=======
->>>>>>> ec469193
 // Very simple replacement for std::format introduced in C++20
 std::string format(std::string const &formatTemplate) { return formatTemplate; }
 
@@ -306,9 +276,9 @@
     token = scanner.next();
     switch (token) {
       case markup::Scanner::TT_ERROR:
-        throw BadHTML("HTML parse error");
+        ABORT("HTML parse error");
       case markup::Scanner::TT_EOF:
-        throw BadHTML(format("Did not find closing tag </{}>", name));
+        ABORT("Did not find closing tag </{}>", name);
       case markup::Scanner::TT_ATTRIBUTE:
         tag.attributes += format(" {}=\"{}\"", scanner.attribute(), scanner.value());
         break;
@@ -328,9 +298,9 @@
   while (inside) {
     switch (token) {
       case markup::Scanner::TT_ERROR:
-        throw BadHTML("HTML parse error");
+        ABORT("HTML parse error");
       case markup::Scanner::TT_EOF:
-        throw BadHTML(format("Did not find closing tag </{}>", name));
+        ABORT("Did not find closing tag </{}>");
       case markup::Scanner::TT_TAG_START:
       case markup::Scanner::TT_TAG_END:
         // Note: Looking specifically for only our own type of tag so we don't
@@ -487,13 +457,8 @@
 
         ABORT_IF(stack.empty(), "Encountered more closing tags ({}) than opening tags", scanner.tag());
 
-<<<<<<< HEAD
-        if (toLowerCase(stack.back()->name) != toLowerCase(scanner.tag()))
-          throw BadHTML(format("Encountered unexpected closing tag </{}>, stack is {}", scanner.tag(), stack));
-=======
-        ABORT_IF(stack.back()->name != scanner.tag(), "Encountered unexpected closing tag </{}>, stack is {}",
-                 scanner.tag(), stack);
->>>>>>> ec469193
+        ABORT_IF(toLowerCase(stack.back()->name) != toLowerCase(scanner.tag()),
+                 "Encountered unexpected closing tag </{}>, stack is {}", scanner.tag(), stack);
 
         // What to do with "<u></u>" case, where tag is immediately closed
         // so it never makes it into the taint of any of the spans? This adds
