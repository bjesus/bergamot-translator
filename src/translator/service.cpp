#include "service.h"

#include <string>
#include <utility>

#include "batch.h"
#include "byte_array_util.h"
#include "definitions.h"

namespace marian {
namespace bergamot {

namespace {

// Combines two responses with first.target == second.source mapping alignments etc accordingly.
// There are several constraints which are matched by only the pivoting workflow in <>Service source, therefore this
// function is not for external use and in a hidden namespace.
Response combine(Response &&first, Response &&second) {
  Response combined;

  // Compute alignment first using internal matrices and mappings.
  if (first.alignments.size()) {
    combined.alignments = remapAlignments(first, second);
  }

  combined.source = std::move(first.source);
  combined.target = std::move(second.target);
  combined.qualityScores = std::move(second.qualityScores);

  return combined;
}

std::optional<TranslationCache> makeOptionalCache(size_t size, size_t mutexBuckets) {
  return size > 0 ? std::make_optional<TranslationCache>(size, mutexBuckets) : std::nullopt;
}

}  // namespace

BlockingService::BlockingService(const BlockingService::Config &config)
    : config_(config),
      requestId_(0),
      batchingPool_(),
      cache_(makeOptionalCache(config.cacheSize, /*mutexBuckets = */ 1)),
      logger_(config.logger) {}

std::vector<Response> BlockingService::translateMultiple(std::shared_ptr<TranslationModel> translationModel,
                                                         std::vector<std::string> &&sources,
                                                         const std::vector<ResponseOptions> &responseOptions) {
  std::vector<HTML> htmls;
<<<<<<< HEAD
  for (auto &&source : sources) {
    HTML::Options htmlOptions;
    if (responseOptions.HTMLOptions.has_value()) htmlOptions = responseOptions.HTMLOptions.value();
    htmls.emplace_back(std::move(source), responseOptions.HTML, std::move(htmlOptions));
=======
  for (size_t i = 0; i < sources.size(); i++) {
    htmls.emplace_back(std::move(sources[i]), responseOptions[i].HTML);
>>>>>>> 409b7d22
  }
  std::vector<Response> responses = translateMultipleRaw(translationModel, std::move(sources), responseOptions);
  for (size_t i = 0; i < responses.size(); i++) {
    htmls[i].restore(responses[i]);
    if (!responseOptions.alignment) responses[i].alignments.clear();
  }

  return responses;
}

std::vector<Response> BlockingService::translateMultipleRaw(std::shared_ptr<TranslationModel> translationModel,
                                                            std::vector<std::string> &&sources,
                                                            const std::vector<ResponseOptions> &responseOptions) {
  std::vector<Response> responses;
  responses.resize(sources.size());

  for (size_t i = 0; i < sources.size(); i++) {
    auto callback = [i, &responses](Response &&response) { responses[i] = std::move(response); };  //
    Ptr<Request> request =
        translationModel->makeRequest(requestId_++, std::move(sources[i]), callback, responseOptions[i], cache_);
    batchingPool_.enqueueRequest(translationModel, request);
  }

  Batch batch;
  Ptr<TranslationModel> model{nullptr};
  while (batchingPool_.generateBatch(model, batch)) {
    model->translateBatch(/*deviceId=*/0, batch);
  }

  return responses;
}

std::vector<Response> BlockingService::pivotMultiple(std::shared_ptr<TranslationModel> first,
                                                     std::shared_ptr<TranslationModel> second,
                                                     std::vector<std::string> &&sources,
                                                     const std::vector<ResponseOptions> &responseOptions) {
  std::vector<HTML> htmls;
  for (size_t i = 0; i < sources.size(); i++) {
    htmls.emplace_back(std::move(sources[i]), responseOptions[i].HTML);
  }

  // Translate source to pivots. This is same as calling translateMultiple.
  std::vector<Response> sourcesToPivots;
  sourcesToPivots = translateMultipleRaw(first, std::move(sources), responseOptions);

  // Translate pivots to targets, after we have outputs at pivot from first round. We cannot use translateMultiple here
  // because need consistency at pivot on both sides.
  std::vector<Response> pivotsToTargets;
  pivotsToTargets.resize(sourcesToPivots.size());

  for (size_t i = 0; i < sourcesToPivots.size(); i++) {
    AnnotatedText intermediate =
        sourcesToPivots[i].target;  // We cannot eliminate this copy, as we need two versions of intermediate. Holding
                                    // it in allows further use in makePivotRequest
    auto callback = [i, &pivotsToTargets](Response &&response) { pivotsToTargets[i] = std::move(response); };  //

    Ptr<Request> request =
        second->makePivotRequest(requestId_++, std::move(intermediate), callback, responseOptions[i], cache_);
    batchingPool_.enqueueRequest(second, request);
  }

  Batch batch;
  Ptr<TranslationModel> model{nullptr};
  while (batchingPool_.generateBatch(model, batch)) {
    model->translateBatch(/*deviceId=*/0, batch);
  }

  // Combine both sides. They're associated by indices.
  std::vector<Response> finalResponses;
  for (size_t i = 0; i < sourcesToPivots.size(); i++) {
    Response finalResponse = combine(std::move(sourcesToPivots[i]), std::move(pivotsToTargets[i]));
    finalResponses.push_back(std::move(finalResponse));
  }

  for (size_t i = 0; i < finalResponses.size(); i++) {
    htmls[i].restore(finalResponses[i]);
  }

  return finalResponses;
}

AsyncService::AsyncService(const AsyncService::Config &config)
    : requestId_(0),
      config_(config),
      safeBatchingPool_(),
      cache_(makeOptionalCache(config_.cacheSize, /*mutexBuckets=*/config_.numWorkers)),
      logger_(config.logger) {
  ABORT_IF(config_.numWorkers == 0, "Number of workers should be at least 1 in a threaded workflow");
  workers_.reserve(config_.numWorkers);
  for (size_t cpuId = 0; cpuId < config_.numWorkers; cpuId++) {
    workers_.emplace_back([cpuId, this] {
      // Consumer thread main-loop. Note that this is an infinite-loop unless the monitor is explicitly told to
      // shutdown, which happens in the destructor for this class.
      Batch batch;
      Ptr<TranslationModel> translationModel{nullptr};
      while (safeBatchingPool_.generateBatch(translationModel, batch)) {
        translationModel->translateBatch(cpuId, batch);
      }
    });
  }
}

void AsyncService::clear() { safeBatchingPool_.clear(); }

AsyncService::~AsyncService() {
  safeBatchingPool_.shutdown();
  for (std::thread &worker : workers_) {
    assert(worker.joinable());
    worker.join();
  }
  workers_.clear();
}

void AsyncService::pivot(std::shared_ptr<TranslationModel> first, std::shared_ptr<TranslationModel> second,
                         std::string &&source, CallbackType clientCallback, const ResponseOptions &responseOptions) {
  HTML::Options htmlOptions;
  if (responseOptions.HTMLOptions.has_value()) htmlOptions = responseOptions.HTMLOptions.value();
  Ptr<HTML> html = std::make_shared<HTML>(std::move(source), responseOptions.HTML, std::move(htmlOptions));
  // This is callback chaining or CPS due to async.

  // We create a callback which feeds the result of first into a second translation (internalCallback), which is
  // supplied with a callback (joiningCallback) which merges both results and creates our final response.
  //

  auto internalCallback = [this, clientCallback, second, responseOptions, html](Response &&sourceToPivot) {
    // We cannot eliminate the following copy, as we need two versions of intermediate. Holding
    // it in a copy allows moving the response into the lambda below.

    AnnotatedText intermediate = sourceToPivot.target;

    // https://stackoverflow.com/a/65606554/4565794
    // Move semantics only work on mutable lambdas, and can only be done once. It's only once in our case, so issok.
    auto joiningCallback = [this, sourceToPivot = std::move(sourceToPivot), clientCallback,
                            html](Response &&pivotToTarget) mutable {
      // We have both Responses at this callback, sourceToPivot is moved in, second half will be available when
      // complete.
      Response finalResponse = combine(std::move(sourceToPivot), std::move(pivotToTarget));

      // Sentences should be consistent now, give way to client.
      html->restore(finalResponse);
      clientCallback(std::move(finalResponse));
    };

    // Second call.
    Ptr<Request> request =
        second->makePivotRequest(requestId_++, std::move(intermediate), joiningCallback, responseOptions, cache_);
    safeBatchingPool_.enqueueRequest(second, request);
  };

  // First call.
  translateRaw(first, std::move(source), internalCallback, responseOptions);
}

void AsyncService::translate(std::shared_ptr<TranslationModel> translationModel, std::string &&source,
                             CallbackType callback, const ResponseOptions &responseOptions) {
  // Producer thread, a call to this function adds new work items. If batches are available, notifies workers waiting.
  HTML::Options htmlOptions;
  if (responseOptions.HTMLOptions.has_value()) htmlOptions = responseOptions.HTMLOptions.value();
  Ptr<HTML> html = std::make_shared<HTML>(std::move(source), responseOptions.HTML, std::move(htmlOptions));
  auto internalCallback = [html, callback](Response &&response) {
    html->restore(response);
    callback(std::move(response));
  };

  translateRaw(translationModel, std::move(source), internalCallback, responseOptions);
}

void AsyncService::translateRaw(std::shared_ptr<TranslationModel> translationModel, std::string &&source,
                                CallbackType callback, const ResponseOptions &responseOptions) {
  // Producer thread, a call to this function adds new work items. If batches are available, notifies workers waiting.
  Ptr<Request> request =
      translationModel->makeRequest(requestId_++, std::move(source), callback, responseOptions, cache_);
  safeBatchingPool_.enqueueRequest(translationModel, request);
}

}  // namespace bergamot
}  // namespace marian<|MERGE_RESOLUTION|>--- conflicted
+++ resolved
@@ -47,20 +47,15 @@
                                                          std::vector<std::string> &&sources,
                                                          const std::vector<ResponseOptions> &responseOptions) {
   std::vector<HTML> htmls;
-<<<<<<< HEAD
-  for (auto &&source : sources) {
+  for (size_t i = 0; i < sources.size(); i++) {
     HTML::Options htmlOptions;
-    if (responseOptions.HTMLOptions.has_value()) htmlOptions = responseOptions.HTMLOptions.value();
-    htmls.emplace_back(std::move(source), responseOptions.HTML, std::move(htmlOptions));
-=======
-  for (size_t i = 0; i < sources.size(); i++) {
-    htmls.emplace_back(std::move(sources[i]), responseOptions[i].HTML);
->>>>>>> 409b7d22
+    if (responseOptions[i].HTMLOptions.has_value()) htmlOptions = responseOptions[i].HTMLOptions.value();
+    htmls.emplace_back(std::move(sources[i]), responseOptions[i].HTML, std::move(htmlOptions));
   }
   std::vector<Response> responses = translateMultipleRaw(translationModel, std::move(sources), responseOptions);
   for (size_t i = 0; i < responses.size(); i++) {
     htmls[i].restore(responses[i]);
-    if (!responseOptions.alignment) responses[i].alignments.clear();
+    if (!responseOptions[i].alignment) responses[i].alignments.clear();
   }
 
   return responses;
