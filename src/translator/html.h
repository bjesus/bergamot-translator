#ifndef SRC_BERGAMOT_HTML_H_
#define SRC_BERGAMOT_HTML_H_

#include <forward_list>
#include <set>
#include <stdexcept>
#include <string>
#include <string_view>

#include "annotation.h"
#include "data/types.h"
#include "definitions.h"

namespace marian::bergamot {

struct Response;

/// HTML class parses and removes HTML from input text, and places it back into
/// the translated output text.
///
/// When parsing the HTML, it treats tags as markup, where a list of nested tags
/// can be seen as a list of markups that are applicable to all the text that
/// follows. This list is stored as a `TagStack`. Whenever an HTML tag opens or
/// closes, a new TagStack is created to reflect that. TagStack used to be
/// called `Taint` because it *tainted* the text it was associated with with
/// those tags as markup. The text between tags themselves is stored in the
/// input variable. In `spans_`, the TagStack that is associated with a
/// substring of that text is stored.
/// When transferring the HTML from the source text to the translated target
/// text, the TagStacks are first associated with each of the subwords from the
/// source text. Using hard alignment, each subword in the source text is linked
/// to a subword in the target text. The TagStacks are then copied over these
/// links. Finally, the HTML is inserted back into the target text by for each
/// subword, comparing the TagStack from the previous word to that word, and
/// opening and closing elements to make up for the difference.
///
/// There are a couple of complexities though:
/// 1. Not all tags can be treated as markup applied to text. For example, an
///    `<img>` does not contain text itself. Or `<i></i>` does not. We do want
///    those tags to remain in the output though. We do this by associating
///    them to an empty `Span`. When inserting HTML back into the translation
///    input or output, we keep track of where in the `spans_` vector we are,
///    and insert any elements from empty spans that we might have skipped over
///    because empty spans are never linked to tokens/subwords. These are
///    *stragglers* in some parts of the code, or *void* or *empty* elements in
///    other parts.
/// 2. Some tags should be treated as paragraph indicators, and break up
///    sentences. These are the usual suspects like `<p>`, but also `<li>` and
///    `<td>`, to make sure we don't translate two table cells into a single
///    word. This is the `addSentenceBreak` flag in the HTML parsing bit.
///    We mark these breaks with `\n\n` in the input text and with a special
///    WHITESPACE tag that we treat as any other void tag. Hopefully this tag
///    moves with the added `\n\n` and it is easy for us to remove it again.
///    (in practise it is since these only occur at the end of sentences and
///    the end of sentences are always aligned between source and target.)
/// 3. We treat most tags as word-breaking. We do this by adding spaces just
///    after where we saw the open or close tag occur. If there is already
///    some whitespace in that place, we do not add extra spaces.
/// 4. TODO
class HTML {
 public:
  using TagNameSet = std::set<std::string, std::less<>>;

  /// Options struct that controls how HTML is interpreted.
  struct Options {
<<<<<<< HEAD
    // List of elements for which we do not expect a closing tag, or self-closing
    // elements in XHTML. See also https://developer.mozilla.org/en-US/docs/Glossary/Empty_element
    // More relevant source of this list:
    // https://searchfox.org/mozilla-central/rev/7d17fd1fe9f0005a2fb19e5d53da4741b06a98ba/dom/base/FragmentOrElement.cpp#1791
    std::unordered_set<std::string> voidTags{"area",  "base",  "basefont", "bgsound", "br",    "col",
                                             "embed", "frame", "hr",       "img",     "input", "keygen",
                                             "link",  "meta",  "param",    "source",  "track", "wbr"};

    std::unordered_set<std::string> inlineTags{"abbr",   "a", "b",    "em",    "i",    "kbd",    "mark", "math",
                                               "output", "q", "ruby", "small", "span", "strong", "sub",  "sup",
                                               "time",   "u", "var",  "wbr",   "ins",  "del",    "img"};

    // List of characters that occur at the start of a token that indicate that
    // the this token is probably *not* a continuation of a word. Set to empty
    // to never mark a token as a continuation of the word.
    std::string continuationDelimiters = "\n ,.(){}[]";

    // Should we always add spaces to the places where tags used to be? I.e.
    // `un<u>der</u>line` should become `un der line`?
=======
    /// List of elements for which we do not expect a closing tag, or
    /// self-closing elements in XHTML. We do not need to see a closing tag
    /// for these elements, and they cannot contain text or tags themselves.
    /// See also:
    /// https://developer.mozilla.org/en-US/docs/Glossary/Empty_element.
    /// More relevant source of this list:
    /// https://searchfox.org/mozilla-central/rev/7d17fd1fe9f0005a2fb19e5d53da4741b06a98ba/dom/base/FragmentOrElement.cpp#1791
    TagNameSet voidTags{"area", "base",  "basefont", "bgsound", "br",   "col",   "embed",  "frame", "hr",
                        "img",  "input", "keygen",   "link",    "meta", "param", "source", "track", "wbr"};

    /// List of elements that are treated as inline, meaning they do not break
    /// up sentences. Any element *not* in this list will cause the text that
    /// follows its open or close tag to be treated as a separate sentence.
    TagNameSet inlineTags{"abbr",   "a", "b",    "em",    "i",    "kbd",    "mark", "math",
                          "output", "q", "ruby", "small", "span", "strong", "sub",  "sup",
                          "time",   "u", "var",  "wbr",   "ins",  "del",    "img"};

    /// List of elements that are, regardless of `substituteInlineTagsWithSpaces`,
    /// not substituted with spaces. Technically almost all inline elements
    /// should be treated like this, except `<br>` maybe, But in practice it
    /// seems to be more effective to limit this set to just that one tag that
    /// that can only really be used *inside* words: `<wbr>`.
    /// See also: https://developer.mozilla.org/en-US/docs/Web/HTML/Element/wbr
    TagNameSet inWordTags{"wbr"};

    /// List of elements we copy as is, but do parse as if they're HTML because
    /// they could be nested. For <script> we just scan for </script> because
    /// the script tag may not be nested, but that is not the case for these
    /// elements per se. Some tags, like <script>, are ignored at the `Scanner`
    /// level. See `xh_scanner.cpp/Scanner::scanAttribute()`.
    TagNameSet ignoredTags{"code", "kbd", "samp", "var", "dir", "acronym", "math"};

    /// List of characters that occur at the start of a token that indicate that
    /// the this token is probably *not* a continuation of a word. This is also
    /// used to determine whether there should be a space after a closing tag
    /// or not. I.e. a `.` after a `</strong>` does not need to be separated by
    /// an extra space.
    std::string continuationDelimiters = "\n ,.(){}[]";

    /// Should we always add spaces to the places where tags used to be? I.e.
    /// `un<u>der</u>line` should become `un der line`? This does help with
    /// retaining tags inside words, or with odd pages that use CSS to add
    /// spacing between a lot of tags. Cases like `<td>` and `<li>` are already
    /// covered by treating them as sentence splitting.
>>>>>>> 409b7d22
    bool substituteInlineTagsWithSpaces = true;
  };

  /// Represents a tag, or markup that is being applied to a string of text.
  /// We treat all elements except `ELEMENT` as void elements or empty elements.
  struct Tag {
    enum NodeType {
      ELEMENT,                 // <b>...</b>
      VOID_ELEMENT,            // <img>
      COMMENT,                 // <!-- ... -->
      PROCESSING_INSTRUCTION,  // <?...?>
      WHITESPACE,              // A \n\n we inserted to break a sentence.
    };

    NodeType type;           // Type of the node
    std::string name;        // Tag name (if type is ELEMENT or VOID_ELEMENT)
    std::string attributes;  // Tag attributes (as raw HTML string, including
                             // entities and prefix whitespace)
    std::string data;        // Raw data of an element that just needs to be
                             // copied as is, e.g. <script> or <style>
  };

  /// Representation of markup that is being applied to a string of text. Order
  /// matters as this represents how the tags are nested. The `Tag` objects
  /// themselves are owned by `pool_`.
  using TagStack = std::vector<Tag *>;

  /// Span of text, with which a `TagStack` is associated. A span may be empty,
  /// for example to represent the presence of an empty or VOID element.
  struct Span {
    size_t begin;   // Start offset in (plain text) source
    size_t end;     // end offset in source
    TagStack tags;  // Note: free pointers to memory owned by `pool_`.
    inline size_t size() const { return end - begin; }
  };

  /// Parses HTML in `source` (if `processMarkup` is true). `source` is updated
  /// to only contain the plain text extracted from the HTML. `HTML` instance
  /// retains information about what tags are extracted from where to later
  /// reconstruct the HTML in a `Response` object (both `source` and `target`).
  explicit HTML(std::string &&source, bool processMarkup) : HTML(std::move(source), processMarkup, HTML::Options{}){};
  explicit HTML(std::string &&source, bool processMarkup, Options &&options);

  /// It is not save to copy a HTML instance.
  HTML(const HTML &) = delete;

  /// Moving is fine
  HTML(HTML &&) = default;

  /// Reconstructs (not perfectly) the HTML as it was parsed from `source`,
  /// and uses alignment information to also reconstruct the same markup in
  /// `response.target`.
  void restore(Response &response);

 private:
  using SpanIterator = std::vector<HTML::Span>::iterator;
  using AnnotatedText = marian::bergamot::AnnotatedText;

  /// Reconstructs HTML in `response.source` (passed as `in`) and makes a list
  /// `sourceTokenSpans` that associates a `Span` with each subword in `in`.
  /// We later use these span pointers to copy tags. They're iterators (or
  /// pointers into a list) to be able to compare whether one span came before
  /// or after another span.
  AnnotatedText restoreSource(AnnotatedText const &in, std::vector<SpanIterator> &sourceTokenSpans);
<<<<<<< HEAD
  AnnotatedText restoreTarget(AnnotatedText const &in, std::vector<SpanIterator> const &targetTokenSpans);
  void copyTaint(Response const &response, std::vector<std::vector<size_t>> const &alignments,
                 std::vector<HTML::SpanIterator> const &sourceTokenSpans,
                 std::vector<HTML::SpanIterator> &targetTokenSpans);
  void hardAlignments(Response const &response, std::vector<std::vector<size_t>> &alignments,
                      std::vector<HTML::SpanIterator> const &sourceTokenSpans);
  bool isContinuation(string_view prev, string_view str);
  // Allocates tag in pool_ (which then owns it) and gives a pointer to be used
  // in Taints. Pointer is valid as long as this HTML instance lives on.
=======

  /// Inserts the HTML into `response.target` (passed as `in`) based on
  /// `targetTokenSpans`, which points to a `Span` for each token (subword) in
  /// `response.target`.
  AnnotatedText restoreTarget(AnnotatedText const &in, std::vector<SpanIterator> const &targetTokenSpans,
                              std::vector<HTML::TagStack> const &targetTokenTags);

  /// Utilities to test whether subword `str` is part of a word together with
  /// the subword `prev`, or a separate word. Basically *does `str` start with
  /// a space, but bit more complex to deal with punctuation.
  bool isContinuation(marian::string_view prev, marian::string_view str) const;
  bool isContinuation(std::string_view prev, std::string_view str) const;

  /// Copies span pointers from the subwords/tokens from the source text to the
  /// subwords of the target text in `targetTokenSpans` using alignment
  /// information in `response`.
  void copyTagStack(Response const &response, std::vector<std::vector<size_t>> const &alignments,
                    std::vector<HTML::SpanIterator> const &sourceTokenSpans,
                    std::vector<HTML::SpanIterator> &targetTokenSpans);

  void annotateTagStack(Response const &response, std::vector<SpanIterator> const &targetTokenSpans,
                        std::vector<HTML::TagStack> &targetTokenTags);

  /// Turns the alignment scores in `response.alignments` into one source token
  /// per target token. Has some heuristics to keep all target tokens of a
  /// single word pointing to the same span, and prefers spans with more markup
  /// over spans with less to try to retain as much of the input markup as
  /// possible.
  void hardAlignments(Response const &response, std::vector<std::vector<size_t>> &alignments,
                      std::vector<HTML::SpanIterator> const &sourceTokenSpans);

  /// Allocates a tag in `pool_` (which then owns it) and gives a pointer to be
  /// used in TagStacks. Pointer is valid as long as this HTML instance lives on.
>>>>>>> 409b7d22
  Tag *makeTag(Tag &&tag);

  /// HTML options associated with this parse.
  Options options_;

  /// List of spans of text in plain text `source`, and which tags are applied
  /// to them.
  std::vector<Span> spans_;

  /// A pool of tags. `std::forward_list` because we do not want pointers to it
  /// to be invalidated when new tags are allocated. This way it is easy to
  /// deallocate them all when `HTML` goes out of scope.
  std::forward_list<Tag> pool_;
};

}  // namespace marian::bergamot

#endif  // SRC_BERGAMOT_HTML_H_<|MERGE_RESOLUTION|>--- conflicted
+++ resolved
@@ -63,27 +63,6 @@
 
   /// Options struct that controls how HTML is interpreted.
   struct Options {
-<<<<<<< HEAD
-    // List of elements for which we do not expect a closing tag, or self-closing
-    // elements in XHTML. See also https://developer.mozilla.org/en-US/docs/Glossary/Empty_element
-    // More relevant source of this list:
-    // https://searchfox.org/mozilla-central/rev/7d17fd1fe9f0005a2fb19e5d53da4741b06a98ba/dom/base/FragmentOrElement.cpp#1791
-    std::unordered_set<std::string> voidTags{"area",  "base",  "basefont", "bgsound", "br",    "col",
-                                             "embed", "frame", "hr",       "img",     "input", "keygen",
-                                             "link",  "meta",  "param",    "source",  "track", "wbr"};
-
-    std::unordered_set<std::string> inlineTags{"abbr",   "a", "b",    "em",    "i",    "kbd",    "mark", "math",
-                                               "output", "q", "ruby", "small", "span", "strong", "sub",  "sup",
-                                               "time",   "u", "var",  "wbr",   "ins",  "del",    "img"};
-
-    // List of characters that occur at the start of a token that indicate that
-    // the this token is probably *not* a continuation of a word. Set to empty
-    // to never mark a token as a continuation of the word.
-    std::string continuationDelimiters = "\n ,.(){}[]";
-
-    // Should we always add spaces to the places where tags used to be? I.e.
-    // `un<u>der</u>line` should become `un der line`?
-=======
     /// List of elements for which we do not expect a closing tag, or
     /// self-closing elements in XHTML. We do not need to see a closing tag
     /// for these elements, and they cannot contain text or tags themselves.
@@ -128,7 +107,6 @@
     /// retaining tags inside words, or with odd pages that use CSS to add
     /// spacing between a lot of tags. Cases like `<td>` and `<li>` are already
     /// covered by treating them as sentence splitting.
->>>>>>> 409b7d22
     bool substituteInlineTagsWithSpaces = true;
   };
 
@@ -193,17 +171,6 @@
   /// pointers into a list) to be able to compare whether one span came before
   /// or after another span.
   AnnotatedText restoreSource(AnnotatedText const &in, std::vector<SpanIterator> &sourceTokenSpans);
-<<<<<<< HEAD
-  AnnotatedText restoreTarget(AnnotatedText const &in, std::vector<SpanIterator> const &targetTokenSpans);
-  void copyTaint(Response const &response, std::vector<std::vector<size_t>> const &alignments,
-                 std::vector<HTML::SpanIterator> const &sourceTokenSpans,
-                 std::vector<HTML::SpanIterator> &targetTokenSpans);
-  void hardAlignments(Response const &response, std::vector<std::vector<size_t>> &alignments,
-                      std::vector<HTML::SpanIterator> const &sourceTokenSpans);
-  bool isContinuation(string_view prev, string_view str);
-  // Allocates tag in pool_ (which then owns it) and gives a pointer to be used
-  // in Taints. Pointer is valid as long as this HTML instance lives on.
-=======
 
   /// Inserts the HTML into `response.target` (passed as `in`) based on
   /// `targetTokenSpans`, which points to a `Span` for each token (subword) in
@@ -237,7 +204,6 @@
 
   /// Allocates a tag in `pool_` (which then owns it) and gives a pointer to be
   /// used in TagStacks. Pointer is valid as long as this HTML instance lives on.
->>>>>>> 409b7d22
   Tag *makeTag(Tag &&tag);
 
   /// HTML options associated with this parse.
