/*
 * Bindings for ResponseOptions class
 *
 */

#include <emscripten/bind.h>

#include <sstream>

#include "html.h"
#include "response_options.h"

using ResponseOptions = marian::bergamot::ResponseOptions;

using HTMLOptions = std::optional<marian::bergamot::HTML::Options>;

using namespace emscripten;

void split(std::string const &str, char delimiter, std::unordered_set<std::string> &out) {
  std::string::size_type pos{0}, offset{0};
  while ((pos = str.find(delimiter, offset)) != std::string::npos) {
    if (pos > offset) out.emplace(str.substr(offset, pos - offset));
    offset = pos + 1;
  }
  if (offset != str.size()) out.emplace(str.substr(offset));
}

std::string join(std::unordered_set<std::string> const &items, char delimiter) {
  std::stringstream out;
  bool first = true;
  for (auto &&item : items) {
    if (first)
      first = false;
    else
      out << delimiter;
    out << item;
  }
  return out.str();
}

std::string getVoidTags(HTMLOptions &options) {
  if (!options.has_value()) options.emplace();
  return join(options->voidTags, ',');
}

void setVoidTags(HTMLOptions &options, std::string const &tags) {
  if (!options.has_value()) options.emplace();
  options->voidTags.clear();
  split(tags, ',', options->voidTags);
}

std::string getInlineTags(HTMLOptions &options) {
  if (!options.has_value()) options.emplace();
  return join(options->inlineTags, ',');
}

void setInlineTags(HTMLOptions &options, std::string const &tags) {
  if (!options.has_value()) options.emplace();
  options->inlineTags.clear();
  split(tags, ',', options->inlineTags);
}

std::string getContinuationDelimiters(HTMLOptions &options) {
  if (!options.has_value()) options.emplace();
  return options->continuationDelimiters;
}

void setContinuationDelimiters(HTMLOptions &options, std::string const &delimiters) {
  if (!options.has_value()) options.emplace();
  options->continuationDelimiters = delimiters;
}

bool getSubstituteInlineTagsWithSpaces(HTMLOptions &options) {
  if (!options.has_value()) options.emplace();
  return options->substituteInlineTagsWithSpaces;
}

void setSubstituteInlineTagsWithSpaces(HTMLOptions &options, bool enable) {
  if (!options.has_value()) options.emplace();
  options->substituteInlineTagsWithSpaces = enable;
}

EMSCRIPTEN_BINDINGS(response_options) {
  value_object<ResponseOptions>("ResponseOptions")
      .field("qualityScores", &ResponseOptions::qualityScores)
      .field("alignment", &ResponseOptions::alignment)
<<<<<<< HEAD
      .field("html", &ResponseOptions::HTML)
      .field("htmlOptions", &ResponseOptions::HTMLOptions);
}

EMSCRIPTEN_BINDINGS(html_options) {
  class_<HTMLOptions>("HTMLOptions")
      .constructor<>()
      .function("getVoidTags", &getVoidTags)
      .function("setVoidTags", &setVoidTags)
      .function("getInlineTags", &getInlineTags)
      .function("setInlineTags", &setInlineTags)
      .function("getContinuationDelimiters", &getContinuationDelimiters)
      .function("setContinuationDelimiters", &setContinuationDelimiters)
      .function("getSubstituteInlineTagsWithSpaces", &getSubstituteInlineTagsWithSpaces)
      .function("setSubstituteInlineTagsWithSpaces", &setSubstituteInlineTagsWithSpaces);
=======
      .field("html", &ResponseOptions::HTML);
  register_vector<ResponseOptions>("VectorResponseOptions");
>>>>>>> 409b7d22
}<|MERGE_RESOLUTION|>--- conflicted
+++ resolved
@@ -6,6 +6,8 @@
 #include <emscripten/bind.h>
 
 #include <sstream>
+#include <string>
+#include <unordered_set>
 
 #include "html.h"
 #include "response_options.h"
@@ -13,11 +15,13 @@
 using ResponseOptions = marian::bergamot::ResponseOptions;
 
 using HTMLOptions = std::optional<marian::bergamot::HTML::Options>;
+using HTML = marian::bergamot::HTML;
+using TagNameSet = HTML::TagNameSet;
 
 using namespace emscripten;
 
-void split(std::string const &str, char delimiter, std::unordered_set<std::string> &out) {
-  std::string::size_type pos{0}, offset{0};
+void split(std::string const &str, char delimiter, TagNameSet &out) {
+  size_t pos{0}, offset{0};
   while ((pos = str.find(delimiter, offset)) != std::string::npos) {
     if (pos > offset) out.emplace(str.substr(offset, pos - offset));
     offset = pos + 1;
@@ -25,7 +29,7 @@
   if (offset != str.size()) out.emplace(str.substr(offset));
 }
 
-std::string join(std::unordered_set<std::string> const &items, char delimiter) {
+std::string join(TagNameSet const &items, char delimiter) {
   std::stringstream out;
   bool first = true;
   for (auto &&item : items) {
@@ -36,28 +40,6 @@
     out << item;
   }
   return out.str();
-}
-
-std::string getVoidTags(HTMLOptions &options) {
-  if (!options.has_value()) options.emplace();
-  return join(options->voidTags, ',');
-}
-
-void setVoidTags(HTMLOptions &options, std::string const &tags) {
-  if (!options.has_value()) options.emplace();
-  options->voidTags.clear();
-  split(tags, ',', options->voidTags);
-}
-
-std::string getInlineTags(HTMLOptions &options) {
-  if (!options.has_value()) options.emplace();
-  return join(options->inlineTags, ',');
-}
-
-void setInlineTags(HTMLOptions &options, std::string const &tags) {
-  if (!options.has_value()) options.emplace();
-  options->inlineTags.clear();
-  split(tags, ',', options->inlineTags);
 }
 
 std::string getContinuationDelimiters(HTMLOptions &options) {
@@ -80,11 +62,25 @@
   options->substituteInlineTagsWithSpaces = enable;
 }
 
+auto getter(TagNameSet HTML::Options::*field) {
+  return std::function([field](HTMLOptions &options) {
+    if (!options.has_value()) options.emplace();
+    return join(options.value().*field, ',');
+  });
+}
+
+auto setter(TagNameSet HTML::Options::*field) {
+  return std::function([field](HTMLOptions &options, std::string const &value) {
+    if (!options.has_value()) options.emplace();
+    (options.value().*field).clear();
+    split(value, ',', options.value().*field);
+  });
+}
+
 EMSCRIPTEN_BINDINGS(response_options) {
   value_object<ResponseOptions>("ResponseOptions")
       .field("qualityScores", &ResponseOptions::qualityScores)
       .field("alignment", &ResponseOptions::alignment)
-<<<<<<< HEAD
       .field("html", &ResponseOptions::HTML)
       .field("htmlOptions", &ResponseOptions::HTMLOptions);
 }
@@ -92,16 +88,17 @@
 EMSCRIPTEN_BINDINGS(html_options) {
   class_<HTMLOptions>("HTMLOptions")
       .constructor<>()
-      .function("getVoidTags", &getVoidTags)
-      .function("setVoidTags", &setVoidTags)
-      .function("getInlineTags", &getInlineTags)
-      .function("setInlineTags", &setInlineTags)
+      .function("getVoidTags", getter(&HTML::Options::voidTags))
+      .function("setVoidTags", setter(&HTML::Options::voidTags))
+      .function("getInlineTags", getter(&HTML::Options::inlineTags))
+      .function("setInlineTags", setter(&HTML::Options::inlineTags))
+      .function("getInWordTags", getter(&HTML::Options::inWordTags))
+      .function("setInWordTags", setter(&HTML::Options::inWordTags))
+      .function("getIgnoredTags", getter(&HTML::Options::ignoredTags))
+      .function("setIgnoredTags", setter(&HTML::Options::ignoredTags))
       .function("getContinuationDelimiters", &getContinuationDelimiters)
       .function("setContinuationDelimiters", &setContinuationDelimiters)
       .function("getSubstituteInlineTagsWithSpaces", &getSubstituteInlineTagsWithSpaces)
       .function("setSubstituteInlineTagsWithSpaces", &setSubstituteInlineTagsWithSpaces);
-=======
-      .field("html", &ResponseOptions::HTML);
   register_vector<ResponseOptions>("VectorResponseOptions");
->>>>>>> 409b7d22
 }