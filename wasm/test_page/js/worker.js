// All variables specific to translation service
var translationService = undefined;

// Model registry
let modelRegistry = undefined;

// A map of language-pair to TranslationModel object
var languagePairToTranslationModels = new Map();

const BERGAMOT_TRANSLATOR_MODULE = "bergamot-translator-worker.js";
const MODEL_REGISTRY = "../models/registry.json";
const MODEL_ROOT_URL = "../models/";
const PIVOT_LANGUAGE = 'en';

// Information corresponding to each file type
const fileInfo = [
  {"type": "model", "alignment": 256},
  {"type": "lex", "alignment": 64},
  {"type": "vocab", "alignment": 64},
  {"type": "qualityModel", "alignment": 64}
];

const encoder = new TextEncoder(); // string to utf-8 converter
const decoder = new TextDecoder(); // utf-8 to string converter

const start = Date.now();
let moduleLoadStart;
var Module = {
  preRun: [function() {
    log(`Time until Module.preRun: ${(Date.now() - start) / 1000} secs`);
    moduleLoadStart = Date.now();
  }],
  onRuntimeInitialized: async function() {
    log(`Wasm Runtime initialized Successfully (preRun -> onRuntimeInitialized) in ${(Date.now() - moduleLoadStart) / 1000} secs`);
<<<<<<< HEAD
    importScripts(MODEL_REGISTRY);
    postMessage([null, `import_reply`, modelRegistry, BERGAMOT_VERSION_FULL]);
=======
    const response = await fetch(MODEL_REGISTRY);
    modelRegistry = await response.json();
    postMessage([`import_reply`, modelRegistry]);
>>>>>>> 409b7d22
  }
};

const log = (message) => {
  console.debug(message);
}

onmessage = async function(e) {
  const [id, command] = e.data.slice(0, 2);
  log(`Message '${command}' received from main script`);
  let result = "";
  if (command === 'import') {
      importScripts(BERGAMOT_TRANSLATOR_MODULE);
  } else if (command === 'load_model') {
      let start = Date.now();
      let [from, to] = e.data.slice(2, 2+2);
      try {
        await constructTranslationService();
        await constructTranslationModel(from, to, e.data[4]);
        log(`Model '${from}${to}' successfully constructed. Time taken: ${(Date.now() - start) / 1000} secs`);
        result = "Model successfully loaded";
      } catch (error) {
        log(`Model '${from}${to}' construction failed: '${error.message}'`);
        result = "Model loading failed";
      }
      log(`'${command}' command done, Posting message back to main script`);
      postMessage([id, `${command}_reply`, result]);
  } else if (command === 'translate') {
<<<<<<< HEAD
      const [from, to, input] = e.data.slice(2, 2+3);
      const options = e.data.length >= 6 ? e.data[5] : {};
      let inputWordCount = input.trim().split(" ").filter(word => word.trim() !== "").length;
      let start = Date.now();
      try {
        result = translate(from, to, input, options);
=======
      const from = e.data[1];
      const to = e.data[2];
      const input = e.data[3];
      const translateOptions = e.data[4];
      let inputWordCount = 0;
      let inputBlockElements = 0;
      input.forEach(sentence => {
        inputWordCount += sentence.trim().split(" ").filter(word => word.trim() !== "").length;
        inputBlockElements++;
      })
      let start = Date.now();
      try {
        log(`Blocks to translate: ${inputBlockElements}`);
        result = translate(from, to, input, translateOptions);
>>>>>>> 409b7d22
        const secs = (Date.now() - start) / 1000;
        log(`Translation '${from}${to}' Successful. Speed: ${Math.round(inputWordCount / secs)} WPS (${inputWordCount} words in ${secs} secs)`);
      } catch (error) {
        log(`Error: ${error.message}`);
        postMessage([id, 'error', error.message]);
      }
      log(`'${command}' command done, Posting message back to main script`);
      postMessage([id, `${command}_reply`, result]);
  }
}

// Instantiates the Translation Service
const constructTranslationService = async () => {
  if (!translationService) {
    var translationServiceConfig = {cacheSize: 20000};
    log(`Creating Translation Service with config: ${translationServiceConfig}`);
    translationService = new Module.BlockingService(translationServiceConfig);
    log(`Translation Service created successfully`);
  }
}

<<<<<<< HEAD
// Constructs a translation model object for the source and target language pair
const constructTranslationModel = async (from, to, files) => {
=======
// Constructs translation model(s) for the source and target language pair (using
// pivoting if required).
const constructTranslationModel = async (from, to) => {
>>>>>>> 409b7d22
  // Delete all previously constructed translation models and clear the map
  languagePairToTranslationModels.forEach((value, key) => {
    log(`Destructing model '${key}'`);
    value.delete();
  });
  languagePairToTranslationModels.clear();

<<<<<<< HEAD
  // If none of the languages is English then construct multiple models with
  // English as a pivot language.
  if (from !== 'en' && to !== 'en' && files === undefined) {
    log(`Constructing model '${from}${to}' via pivoting: '${from}en' and 'en${to}'`);
    await Promise.all([_constructTranslationModelInvolvingEnglish(from, 'en'),
                        _constructTranslationModelInvolvingEnglish('en', to)]);
  }
  else {
    log(`Constructing model '${from}${to}'`);
    await _constructTranslationModelInvolvingEnglish(from, to, files);
  }
}

// Translates text from source language to target language.
const translate = (from, to, input, options) => {
  // If none of the languages is English then perform translation with
  // English as a pivot language.
  if (from !== 'en' && to !== 'en' && !languagePairToTranslationModels.has(`${from}${to}`)) {
    log(`Translating '${from}${to}' via pivoting: '${from}en' -> 'en${to}'`);
    const translatedTextInEnglish = _translateInvolvingEnglish(from, 'en', input);
    return _translateInvolvingEnglish('en', to, translatedTextInEnglish, options);
  }
  else {
    log(`Translating '${from}${to}'`);
    return _translateInvolvingEnglish(from, to, input, options);
=======
  if (_isPivotingRequired(from, to)) {
    // Pivoting requires 2 translation models
    const languagePairSrcToPivot = _getLanguagePair(from, PIVOT_LANGUAGE);
    const languagePairPivotToTarget = _getLanguagePair(PIVOT_LANGUAGE, to);
    await Promise.all([_constructTranslationModelHelper(languagePairSrcToPivot),
                      _constructTranslationModelHelper(languagePairPivotToTarget)]);
  }
  else {
    // Non-pivoting case requires only 1 translation model
    await _constructTranslationModelHelper(_getLanguagePair(from, to));
  }
}

// Translates text from source language to target language (via pivoting if necessary).
const translate = (from, to, input, translateOptions) => {
  let vectorResponseOptions, vectorSourceText, vectorResponse;
  try {
    // Prepare the arguments (vectorResponseOptions and vectorSourceText (vector<string>)) of Translation API and call it.
    // Result is a vector<Response> where each of its item corresponds to one item of vectorSourceText in the same order.
    vectorResponseOptions = _prepareResponseOptions(translateOptions);
    vectorSourceText = _prepareSourceText(input);

    if (_isPivotingRequired(from, to)) {
      // Translate via pivoting
      const translationModelSrcToPivot = _getLoadedTranslationModel(from, PIVOT_LANGUAGE);
      const translationModelPivotToTarget = _getLoadedTranslationModel(PIVOT_LANGUAGE, to);
      vectorResponse = translationService.translateViaPivoting(translationModelSrcToPivot,
                                                              translationModelPivotToTarget,
                                                              vectorSourceText,
                                                              vectorResponseOptions);
    }
    else {
      // Translate without pivoting
      const translationModel = _getLoadedTranslationModel(from, to);
      vectorResponse = translationService.translate(translationModel, vectorSourceText, vectorResponseOptions);
    }

    // Parse all relevant information from vectorResponse
    const listTranslatedText = _parseTranslatedText(vectorResponse);
    const listSourceText = _parseSourceText(vectorResponse);
    const listTranslatedTextSentences = _parseTranslatedTextSentences(vectorResponse);
    const listSourceTextSentences = _parseSourceTextSentences(vectorResponse);

    log(`Source text: ${listSourceText}`);
    log(`Translated text: ${listTranslatedText}`);
    log(`Translated sentences: ${JSON.stringify(listTranslatedTextSentences)}`);
    log(`Source sentences: ${JSON.stringify(listSourceTextSentences)}`);

    return listTranslatedText;
  } finally {
    // Necessary clean up
    if (vectorSourceText != null) vectorSourceText.delete();
    if (vectorResponseOptions != null) vectorResponseOptions.delete();
    if (vectorResponse != null) vectorResponse.delete();
>>>>>>> 409b7d22
  }
}

// Downloads file from a url and returns the array buffer
const _downloadAsArrayBuffer = async(url) => {
  const response = await fetch(url);
  if (!response.ok) {
    throw Error(`Downloading ${url} failed: HTTP ${response.status} - ${response.statusText}`);
  }
  return response.arrayBuffer();
}

const _readAsArrayBuffer = async (file) => {
  return new Promise((resolve, reject) => {
    const reader = new FileReader();
    reader.onload = (e) => resolve(e.target.result);
    reader.onerror = (e) => reject(e.target.error);
    reader.readAsArrayBuffer(file);
  });
}

// Constructs and initializes the AlignedMemory from the array buffer and alignment size
const _prepareAlignedMemoryFromBuffer = async (buffer, alignmentSize) => {
  var byteArray = new Int8Array(buffer);
  var alignedMemory = new Module.AlignedMemory(byteArray.byteLength, alignmentSize);
  const alignedByteArrayView = alignedMemory.getByteArrayView();
  alignedByteArrayView.set(byteArray);
  return alignedMemory;
}

<<<<<<< HEAD
function unique(items) {
  return new Set(items).values();
}

const _constructTranslationModelInvolvingEnglish = async (from, to, files) => {
  const languagePair = `${from}${to}`;
=======
async function prepareAlignedMemory(file, languagePair) {
  const fileName = `${MODEL_ROOT_URL}/${languagePair}/${modelRegistry[languagePair][file.type].name}`;
  const buffer = await _downloadAsArrayBuffer(fileName);
  const alignedMemory = await _prepareAlignedMemoryFromBuffer(buffer, file.alignment);
  log(`"${file.type}" aligned memory prepared. Size:${alignedMemory.size()} bytes, alignment:${file.alignment}`);
  return alignedMemory;
}

const _constructTranslationModelHelper = async (languagePair) => {
  log(`Constructing translation model ${languagePair}`);
>>>>>>> 409b7d22

  /*Set the Model Configuration as YAML formatted string.
    For available configuration options, please check: https://marian-nmt.github.io/docs/cmd/marian-decoder/
    Vocab files are re-used in both translation directions.
    DO NOT CHANGE THE SPACES BETWEEN EACH ENTRY OF CONFIG
  */
  const modelConfig = `beam-size: 1
normalize: 1.0
word-penalty: 0
max-length-break: 128
mini-batch-words: 1024
workspace: 128
max-length-factor: 2.0
skip-cost: false
cpu-threads: 0
quiet: true
quiet-translation: true
gemm-precision: int8shiftAlphaAll
alignment: soft
`;

<<<<<<< HEAD
  let modelBuffer = null;
  let shortlistBuffer = null;
  let downloadedVocabBuffers = [];

  if (files) {
    let start = Date.now();
    [modelBuffer, shortlistBuffer, ...downloadedVocabBuffers] = await Promise.all([files.modelFile, files.shortlistFile, ...unique(files.vocabFiles)].map(file => _readAsArrayBuffer(file)));
    log(`Total Read time for all files: ${(Date.now() - start) / 1000} secs`);
  } else {
    const modelFile = `${rootURL}/${languagePair}/${modelRegistry[languagePair]["model"].name}`;
    const shortlistFile = `${rootURL}/${languagePair}/${modelRegistry[languagePair]["lex"].name}`;
    const vocabFiles = [`${rootURL}/${languagePair}/${modelRegistry[languagePair]["vocab"].name}`,
                        `${rootURL}/${languagePair}/${modelRegistry[languagePair]["vocab"].name}`];

    // Download the files as buffers from the given urls
    let start = Date.now();
    [modelBuffer, shortlistBuffer, ...downloadedVocabBuffers] = await Promise.all([modelFile, shortlistFile, ...unique(vocabFiles)].map(url => _downloadAsArrayBuffer(url)));
    log(`Total Download time for all files of '${languagePair}': ${(Date.now() - start) / 1000} secs`);
  }

  // Construct AlignedMemory objects with downloaded buffers
  let constructedAlignedMemories = await Promise.all([_prepareAlignedMemoryFromBuffer(modelBuffer, 256),
                                                      _prepareAlignedMemoryFromBuffer(shortlistBuffer, 64)]);
  let alignedModelMemory = constructedAlignedMemories[0];
  let alignedShortlistMemory = constructedAlignedMemories[1];
  let alignedVocabsMemoryList = new Module.AlignedMemoryList;
  for(let item of downloadedVocabBuffers) {
    let alignedMemory = await _prepareAlignedMemoryFromBuffer(item, 64);
    alignedVocabsMemoryList.push_back(alignedMemory);
=======
  const promises = [];
  fileInfo.filter(file => modelRegistry[languagePair].hasOwnProperty(file.type))
  .map((file) => {
      promises.push(prepareAlignedMemory(file, languagePair));
  });

  const alignedMemories = await Promise.all(promises);

  log(`Translation Model config: ${modelConfig}`);
  log(`Aligned memory sizes: Model:${alignedMemories[0].size()} Shortlist:${alignedMemories[1].size()} Vocab:${alignedMemories[2].size()}`);
  const alignedVocabMemoryList = new Module.AlignedMemoryList();
  alignedVocabMemoryList.push_back(alignedMemories[2]);
  let translationModel;
  if (alignedMemories.length === fileInfo.length) {
    log(`QE:${alignedMemories[3].size()}`);
    translationModel = new Module.TranslationModel(modelConfig, alignedMemories[0], alignedMemories[1], alignedVocabMemoryList, alignedMemories[3]);
>>>>>>> 409b7d22
  }
  else {
    translationModel = new Module.TranslationModel(modelConfig, alignedMemories[0], alignedMemories[1], alignedVocabMemoryList, null);
  }
  languagePairToTranslationModels.set(languagePair, translationModel);
}

<<<<<<< HEAD
const _translateInvolvingEnglish = (from, to, input, options) => {
  const languagePair = `${from}${to}`;
  if (!languagePairToTranslationModels.has(languagePair)) {
    throw Error(`Please load translation model '${languagePair}' before translating`);
  }
  translationModel = languagePairToTranslationModels.get(languagePair);

  // Prepare the arguments of translate() API i.e. ResponseOptions and vectorSourceText (i.e. a vector<string>)
  const responseOptions = _prepareResponseOptions(options);
  let vectorSourceText = _prepareSourceText(input);

  // Call translate() API; result is vector<Response> where every item of vector<Response> corresponds
  // to an item of vectorSourceText in the same order
  const vectorResponse = translationService.translate(translationModel, vectorSourceText, responseOptions);

  // Parse all relevant information from vectorResponse
  const listTranslatedText = _parseTranslatedText(vectorResponse);
  const listSourceText = _parseSourceText(vectorResponse);
  const listTranslatedTextSentences = _parseTranslatedTextSentences(vectorResponse);
  const listSourceTextSentences = _parseSourceTextSentences(vectorResponse);
  const listTranslatedTextSentenceQualityScores = _parseTranslatedTextSentenceQualityScores(vectorResponse);

  const listAlignments = _parseAlignments(vectorResponse);

  log(`Source text: ${listSourceText}`);
  log(`Translated text: ${listTranslatedText}`);
  log(`Translated sentences: ${JSON.stringify(listTranslatedTextSentences)}`);
  log(`Source sentences: ${JSON.stringify(listSourceTextSentences)}`);
  log(`Translated sentence quality scores: ${JSON.stringify(listTranslatedTextSentenceQualityScores)}`);
=======
const _isPivotingRequired = (from, to) => {
  return (from !== PIVOT_LANGUAGE) && (to !== PIVOT_LANGUAGE);
}
>>>>>>> 409b7d22

const _getLanguagePair = (srcLang, tgtLang) => {
  return `${srcLang}${tgtLang}`;
}

<<<<<<< HEAD
  return {
    source: listSourceText[0],
    translated: listTranslatedText[0],
    alignments: listAlignments[0]
  };
=======
const _getLoadedTranslationModel = (srcLang, tgtLang) => {
  const languagePair = _getLanguagePair(srcLang, tgtLang);
  if (!languagePairToTranslationModels.has(languagePair)) {
    throw Error(`Translation model '${languagePair}' not loaded`);
  }
  return languagePairToTranslationModels.get(languagePair);
>>>>>>> 409b7d22
}

const _parseTranslatedText = (vectorResponse) => {
  const result = [];
  for (let i = 0; i < vectorResponse.size(); i++) {
    const response = vectorResponse.get(i);
    result.push(response.getTranslatedText());
  }
  return result;
}

const _parseTranslatedTextSentences = (vectorResponse) => {
  const result = [];
  for (let i = 0; i < vectorResponse.size(); i++) {
    const response = vectorResponse.get(i);
    result.push(_getTranslatedSentences(response));
  }
  return result;
}

const _parseSourceText = (vectorResponse) => {
  const result = [];
  for (let i = 0; i < vectorResponse.size(); i++) {
    const response = vectorResponse.get(i);
    result.push(response.getOriginalText());
  }
  return result;
}

const _parseSourceTextSentences = (vectorResponse) => {
  const result = [];
  for (let i = 0; i < vectorResponse.size(); i++) {
    const response = vectorResponse.get(i);
    result.push(_getSourceSentences(response));
  }
  return result;
}

const _prepareResponseOptions = (translateOptions) => {
  let vectorResponseOptions = new Module.VectorResponseOptions;
  translateOptions.forEach(translateOption => {
    vectorResponseOptions.push_back({
      qualityScores: translateOption["isQualityScores"],
      alignment: true,
      html: translateOption["isHtml"]
    });
  });
  if (vectorResponseOptions.size() == 0) {
    vectorResponseOptions.delete();
    throw Error(`No Translation Options provided`);
  }
<<<<<<< HEAD
  return result;
}

const _parseAlignments = (vectorResponse) => {
  const result = [];

  for (let i = 0; i < vectorResponse.size(); i++) {
    const response = vectorResponse.get(i);

    const original = response.getOriginalText();
    const translated = response.getTranslatedText();

    const sentences = [];

    for (let sentenceIndex = 0; sentenceIndex < response.size(); ++sentenceIndex) {
      const originalTokens = [];
      const translatedTokens = [];
      const scores = []; // scores[translated:int][original:int] = score:float

      for (let wordIndex = 0; wordIndex < response.getSourceSentenceSize(sentenceIndex); ++wordIndex) {
        originalTokens.push(_getSubString(original, response.getSourceWord(sentenceIndex, wordIndex)));
      }

      for (let wordIndex = 0; wordIndex < response.getTranslatedSentenceSize(sentenceIndex); ++wordIndex) {
        translatedTokens.push(_getSubString(translated, response.getTranslatedWord(sentenceIndex, wordIndex)));
      }

      for (let t = 0; t < response.getTranslatedSentenceSize(sentenceIndex); ++t) {
        scores.push([]);
        for (let s = 0; s < response.getSourceSentenceSize(sentenceIndex); ++s) {
          scores[t].push(response.getAlignmentScore(sentenceIndex, t, s));
        }
      }

      sentences.push({originalTokens, translatedTokens, scores})
    }
    result.push(sentences);
  }

  return result;
}

const _prepareResponseOptions = ({html, htmlOptions}) => {
  const options = {
    qualityScores: true,
    alignment: true,
    html: !!html
  };

  if (htmlOptions !== undefined) {
    options.htmlOptions = new Module.HTMLOptions();

    Object.entries(htmlOptions).forEach(([option, value]) => {
      options.htmlOptions[`set${option.substr(0, 1).toUpperCase()}${option.substr(1)}`](value);
    });
  }

  return options;
=======
  return vectorResponseOptions;
>>>>>>> 409b7d22
}

const _prepareSourceText = (input) => {
  let vectorSourceText = new Module.VectorString;
<<<<<<< HEAD
  vectorSourceText.push_back(input.trim());
=======
  input.forEach(paragraph => {
    // prevent empty paragraph - it breaks the translation
    if (paragraph.trim() === "") {
      return;
    }
    vectorSourceText.push_back(paragraph.trim())
  })
  if (vectorSourceText.size() == 0) {
    vectorSourceText.delete();
    throw Error(`No text provided to translate`);
  }
>>>>>>> 409b7d22
  return vectorSourceText;
}

const _getTranslatedSentences = (response) => {
  const sentences = [];
  const text = response.getTranslatedText();
  for (let sentenceIndex = 0; sentenceIndex < response.size(); sentenceIndex++) {
    const utf8SentenceByteRange = response.getTranslatedSentence(sentenceIndex);
    sentences.push(_getSubString(text, utf8SentenceByteRange));
  }
  return sentences;
}

const _getSourceSentences = (response) => {
  const sentences = [];
  const text = response.getOriginalText();
  for (let sentenceIndex = 0; sentenceIndex < response.size(); sentenceIndex++) {
    const utf8SentenceByteRange = response.getSourceSentence(sentenceIndex);
    sentences.push(_getSubString(text, utf8SentenceByteRange));
  }
  return sentences;
}

/*
 * Returns a substring of text (a string). The substring is represented by
 * byteRange (begin and end endices) within the utf-8 encoded version of the text.
 */
const _getSubString = (text, utf8ByteRange) => {
  const textUtf8ByteView = encoder.encode(text);
  const substringUtf8ByteView = textUtf8ByteView.subarray(utf8ByteRange.begin, utf8ByteRange.end);
  return decoder.decode(substringUtf8ByteView);
}<|MERGE_RESOLUTION|>--- conflicted
+++ resolved
@@ -32,14 +32,9 @@
   }],
   onRuntimeInitialized: async function() {
     log(`Wasm Runtime initialized Successfully (preRun -> onRuntimeInitialized) in ${(Date.now() - moduleLoadStart) / 1000} secs`);
-<<<<<<< HEAD
-    importScripts(MODEL_REGISTRY);
-    postMessage([null, `import_reply`, modelRegistry, BERGAMOT_VERSION_FULL]);
-=======
     const response = await fetch(MODEL_REGISTRY);
     modelRegistry = await response.json();
-    postMessage([`import_reply`, modelRegistry]);
->>>>>>> 409b7d22
+    postMessage([null, `import_reply`, modelRegistry, BERGAMOT_VERSION_FULL]);
   }
 };
 
@@ -68,30 +63,12 @@
       log(`'${command}' command done, Posting message back to main script`);
       postMessage([id, `${command}_reply`, result]);
   } else if (command === 'translate') {
-<<<<<<< HEAD
-      const [from, to, input] = e.data.slice(2, 2+3);
-      const options = e.data.length >= 6 ? e.data[5] : {};
-      let inputWordCount = input.trim().split(" ").filter(word => word.trim() !== "").length;
-      let start = Date.now();
+      const [from, to, input, options] = e.data.slice(2, 2+4);
+      let inputWordCount = input.reduce((acc, text) => acc + text.trim().replace(/\<\/?.+?>/g, '').split(" ").filter(word => word.trim() !== "").length, 0);
+      let start = performance.now();
       try {
         result = translate(from, to, input, options);
-=======
-      const from = e.data[1];
-      const to = e.data[2];
-      const input = e.data[3];
-      const translateOptions = e.data[4];
-      let inputWordCount = 0;
-      let inputBlockElements = 0;
-      input.forEach(sentence => {
-        inputWordCount += sentence.trim().split(" ").filter(word => word.trim() !== "").length;
-        inputBlockElements++;
-      })
-      let start = Date.now();
-      try {
-        log(`Blocks to translate: ${inputBlockElements}`);
-        result = translate(from, to, input, translateOptions);
->>>>>>> 409b7d22
-        const secs = (Date.now() - start) / 1000;
+        const secs = (performance.now() - start) / 1000;
         log(`Translation '${from}${to}' Successful. Speed: ${Math.round(inputWordCount / secs)} WPS (${inputWordCount} words in ${secs} secs)`);
       } catch (error) {
         log(`Error: ${error.message}`);
@@ -112,14 +89,9 @@
   }
 }
 
-<<<<<<< HEAD
-// Constructs a translation model object for the source and target language pair
-const constructTranslationModel = async (from, to, files) => {
-=======
 // Constructs translation model(s) for the source and target language pair (using
 // pivoting if required).
-const constructTranslationModel = async (from, to) => {
->>>>>>> 409b7d22
+const constructTranslationModel = async (from, to, files) => {
   // Delete all previously constructed translation models and clear the map
   languagePairToTranslationModels.forEach((value, key) => {
     log(`Destructing model '${key}'`);
@@ -127,34 +99,7 @@
   });
   languagePairToTranslationModels.clear();
 
-<<<<<<< HEAD
-  // If none of the languages is English then construct multiple models with
-  // English as a pivot language.
-  if (from !== 'en' && to !== 'en' && files === undefined) {
-    log(`Constructing model '${from}${to}' via pivoting: '${from}en' and 'en${to}'`);
-    await Promise.all([_constructTranslationModelInvolvingEnglish(from, 'en'),
-                        _constructTranslationModelInvolvingEnglish('en', to)]);
-  }
-  else {
-    log(`Constructing model '${from}${to}'`);
-    await _constructTranslationModelInvolvingEnglish(from, to, files);
-  }
-}
-
-// Translates text from source language to target language.
-const translate = (from, to, input, options) => {
-  // If none of the languages is English then perform translation with
-  // English as a pivot language.
-  if (from !== 'en' && to !== 'en' && !languagePairToTranslationModels.has(`${from}${to}`)) {
-    log(`Translating '${from}${to}' via pivoting: '${from}en' -> 'en${to}'`);
-    const translatedTextInEnglish = _translateInvolvingEnglish(from, 'en', input);
-    return _translateInvolvingEnglish('en', to, translatedTextInEnglish, options);
-  }
-  else {
-    log(`Translating '${from}${to}'`);
-    return _translateInvolvingEnglish(from, to, input, options);
-=======
-  if (_isPivotingRequired(from, to)) {
+  if (_isPivotingRequired(from, to) & files === undefined) {
     // Pivoting requires 2 translation models
     const languagePairSrcToPivot = _getLanguagePair(from, PIVOT_LANGUAGE);
     const languagePairPivotToTarget = _getLanguagePair(PIVOT_LANGUAGE, to);
@@ -163,7 +108,7 @@
   }
   else {
     // Non-pivoting case requires only 1 translation model
-    await _constructTranslationModelHelper(_getLanguagePair(from, to));
+    await _constructTranslationModelHelper(_getLanguagePair(from, to), files);
   }
 }
 
@@ -196,19 +141,23 @@
     const listSourceText = _parseSourceText(vectorResponse);
     const listTranslatedTextSentences = _parseTranslatedTextSentences(vectorResponse);
     const listSourceTextSentences = _parseSourceTextSentences(vectorResponse);
+    const listAlignments = _parseAlignments(vectorResponse);
 
     log(`Source text: ${listSourceText}`);
     log(`Translated text: ${listTranslatedText}`);
     log(`Translated sentences: ${JSON.stringify(listTranslatedTextSentences)}`);
     log(`Source sentences: ${JSON.stringify(listSourceTextSentences)}`);
 
-    return listTranslatedText;
+    return {
+      source: listSourceText[0],
+      translated: listTranslatedText[0],
+      alignments: listAlignments[0],
+    };
   } finally {
     // Necessary clean up
     if (vectorSourceText != null) vectorSourceText.delete();
     if (vectorResponseOptions != null) vectorResponseOptions.delete();
     if (vectorResponse != null) vectorResponse.delete();
->>>>>>> 409b7d22
   }
 }
 
@@ -239,14 +188,10 @@
   return alignedMemory;
 }
 
-<<<<<<< HEAD
 function unique(items) {
   return new Set(items).values();
 }
 
-const _constructTranslationModelInvolvingEnglish = async (from, to, files) => {
-  const languagePair = `${from}${to}`;
-=======
 async function prepareAlignedMemory(file, languagePair) {
   const fileName = `${MODEL_ROOT_URL}/${languagePair}/${modelRegistry[languagePair][file.type].name}`;
   const buffer = await _downloadAsArrayBuffer(fileName);
@@ -255,9 +200,8 @@
   return alignedMemory;
 }
 
-const _constructTranslationModelHelper = async (languagePair) => {
+const _constructTranslationModelHelper = async (languagePair, files) => {
   log(`Constructing translation model ${languagePair}`);
->>>>>>> 409b7d22
 
   /*Set the Model Configuration as YAML formatted string.
     For available configuration options, please check: https://marian-nmt.github.io/docs/cmd/marian-decoder/
@@ -279,42 +223,15 @@
 alignment: soft
 `;
 
-<<<<<<< HEAD
-  let modelBuffer = null;
-  let shortlistBuffer = null;
-  let downloadedVocabBuffers = [];
-
-  if (files) {
-    let start = Date.now();
-    [modelBuffer, shortlistBuffer, ...downloadedVocabBuffers] = await Promise.all([files.modelFile, files.shortlistFile, ...unique(files.vocabFiles)].map(file => _readAsArrayBuffer(file)));
-    log(`Total Read time for all files: ${(Date.now() - start) / 1000} secs`);
+  let promises = [];
+
+  if (files === undefined) {
+    promises = fileInfo.filter(file => modelRegistry[languagePair].hasOwnProperty(file.type))
+    .map((file) => prepareAlignedMemory(file, languagePair));
   } else {
-    const modelFile = `${rootURL}/${languagePair}/${modelRegistry[languagePair]["model"].name}`;
-    const shortlistFile = `${rootURL}/${languagePair}/${modelRegistry[languagePair]["lex"].name}`;
-    const vocabFiles = [`${rootURL}/${languagePair}/${modelRegistry[languagePair]["vocab"].name}`,
-                        `${rootURL}/${languagePair}/${modelRegistry[languagePair]["vocab"].name}`];
-
-    // Download the files as buffers from the given urls
-    let start = Date.now();
-    [modelBuffer, shortlistBuffer, ...downloadedVocabBuffers] = await Promise.all([modelFile, shortlistFile, ...unique(vocabFiles)].map(url => _downloadAsArrayBuffer(url)));
-    log(`Total Download time for all files of '${languagePair}': ${(Date.now() - start) / 1000} secs`);
-  }
-
-  // Construct AlignedMemory objects with downloaded buffers
-  let constructedAlignedMemories = await Promise.all([_prepareAlignedMemoryFromBuffer(modelBuffer, 256),
-                                                      _prepareAlignedMemoryFromBuffer(shortlistBuffer, 64)]);
-  let alignedModelMemory = constructedAlignedMemories[0];
-  let alignedShortlistMemory = constructedAlignedMemories[1];
-  let alignedVocabsMemoryList = new Module.AlignedMemoryList;
-  for(let item of downloadedVocabBuffers) {
-    let alignedMemory = await _prepareAlignedMemoryFromBuffer(item, 64);
-    alignedVocabsMemoryList.push_back(alignedMemory);
-=======
-  const promises = [];
-  fileInfo.filter(file => modelRegistry[languagePair].hasOwnProperty(file.type))
-  .map((file) => {
-      promises.push(prepareAlignedMemory(file, languagePair));
-  });
+    promises = [files.modelFile, files.shortlistFile, ...unique(files.vocabFiles)]
+    .map(async (file, i) => _prepareAlignedMemoryFromBuffer(await _readAsArrayBuffer(file), fileInfo[i].alignment));
+  }
 
   const alignedMemories = await Promise.all(promises);
 
@@ -326,7 +243,6 @@
   if (alignedMemories.length === fileInfo.length) {
     log(`QE:${alignedMemories[3].size()}`);
     translationModel = new Module.TranslationModel(modelConfig, alignedMemories[0], alignedMemories[1], alignedVocabMemoryList, alignedMemories[3]);
->>>>>>> 409b7d22
   }
   else {
     translationModel = new Module.TranslationModel(modelConfig, alignedMemories[0], alignedMemories[1], alignedVocabMemoryList, null);
@@ -334,60 +250,20 @@
   languagePairToTranslationModels.set(languagePair, translationModel);
 }
 
-<<<<<<< HEAD
-const _translateInvolvingEnglish = (from, to, input, options) => {
-  const languagePair = `${from}${to}`;
-  if (!languagePairToTranslationModels.has(languagePair)) {
-    throw Error(`Please load translation model '${languagePair}' before translating`);
-  }
-  translationModel = languagePairToTranslationModels.get(languagePair);
-
-  // Prepare the arguments of translate() API i.e. ResponseOptions and vectorSourceText (i.e. a vector<string>)
-  const responseOptions = _prepareResponseOptions(options);
-  let vectorSourceText = _prepareSourceText(input);
-
-  // Call translate() API; result is vector<Response> where every item of vector<Response> corresponds
-  // to an item of vectorSourceText in the same order
-  const vectorResponse = translationService.translate(translationModel, vectorSourceText, responseOptions);
-
-  // Parse all relevant information from vectorResponse
-  const listTranslatedText = _parseTranslatedText(vectorResponse);
-  const listSourceText = _parseSourceText(vectorResponse);
-  const listTranslatedTextSentences = _parseTranslatedTextSentences(vectorResponse);
-  const listSourceTextSentences = _parseSourceTextSentences(vectorResponse);
-  const listTranslatedTextSentenceQualityScores = _parseTranslatedTextSentenceQualityScores(vectorResponse);
-
-  const listAlignments = _parseAlignments(vectorResponse);
-
-  log(`Source text: ${listSourceText}`);
-  log(`Translated text: ${listTranslatedText}`);
-  log(`Translated sentences: ${JSON.stringify(listTranslatedTextSentences)}`);
-  log(`Source sentences: ${JSON.stringify(listSourceTextSentences)}`);
-  log(`Translated sentence quality scores: ${JSON.stringify(listTranslatedTextSentenceQualityScores)}`);
-=======
 const _isPivotingRequired = (from, to) => {
   return (from !== PIVOT_LANGUAGE) && (to !== PIVOT_LANGUAGE);
 }
->>>>>>> 409b7d22
 
 const _getLanguagePair = (srcLang, tgtLang) => {
   return `${srcLang}${tgtLang}`;
 }
 
-<<<<<<< HEAD
-  return {
-    source: listSourceText[0],
-    translated: listTranslatedText[0],
-    alignments: listAlignments[0]
-  };
-=======
 const _getLoadedTranslationModel = (srcLang, tgtLang) => {
   const languagePair = _getLanguagePair(srcLang, tgtLang);
   if (!languagePairToTranslationModels.has(languagePair)) {
     throw Error(`Translation model '${languagePair}' not loaded`);
   }
   return languagePairToTranslationModels.get(languagePair);
->>>>>>> 409b7d22
 }
 
 const _parseTranslatedText = (vectorResponse) => {
@@ -429,18 +305,27 @@
 const _prepareResponseOptions = (translateOptions) => {
   let vectorResponseOptions = new Module.VectorResponseOptions;
   translateOptions.forEach(translateOption => {
+    const htmlOptions = new Module.HTMLOptions();
+
+    if ("htmlOptions" in translateOption) {
+      Object.entries(translateOption["htmlOptions"]).forEach(([option, value]) => {
+        htmlOptions[`set${option.substr(0, 1).toUpperCase()}${option.substr(1)}`](value);
+      });
+    }
+
     vectorResponseOptions.push_back({
       qualityScores: translateOption["isQualityScores"],
       alignment: true,
-      html: translateOption["isHtml"]
+      html: translateOption["isHtml"],
+      htmlOptions
     });
   });
   if (vectorResponseOptions.size() == 0) {
     vectorResponseOptions.delete();
     throw Error(`No Translation Options provided`);
   }
-<<<<<<< HEAD
-  return result;
+
+  return vectorResponseOptions;
 }
 
 const _parseAlignments = (vectorResponse) => {
@@ -482,32 +367,8 @@
   return result;
 }
 
-const _prepareResponseOptions = ({html, htmlOptions}) => {
-  const options = {
-    qualityScores: true,
-    alignment: true,
-    html: !!html
-  };
-
-  if (htmlOptions !== undefined) {
-    options.htmlOptions = new Module.HTMLOptions();
-
-    Object.entries(htmlOptions).forEach(([option, value]) => {
-      options.htmlOptions[`set${option.substr(0, 1).toUpperCase()}${option.substr(1)}`](value);
-    });
-  }
-
-  return options;
-=======
-  return vectorResponseOptions;
->>>>>>> 409b7d22
-}
-
 const _prepareSourceText = (input) => {
   let vectorSourceText = new Module.VectorString;
-<<<<<<< HEAD
-  vectorSourceText.push_back(input.trim());
-=======
   input.forEach(paragraph => {
     // prevent empty paragraph - it breaks the translation
     if (paragraph.trim() === "") {
@@ -519,7 +380,6 @@
     vectorSourceText.delete();
     throw Error(`No text provided to translate`);
   }
->>>>>>> 409b7d22
   return vectorSourceText;
 }
 
