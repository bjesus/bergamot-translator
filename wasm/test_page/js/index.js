let worker;
let modelRegistry;

const $ = selector => document.querySelector(selector);
const status = message => ($("#status").innerText = message);

const langFrom = $("#lang-from");
const langTo = $("#lang-to");

const langs = [
  ["en", "English"],
  ["it", "Italian"],
  ["pt", "Portuguese"],
  ["ru", "Russian"],
  ["cs", "Czech"],
  ["de", "German"],
  ["es", "Spanish"],
  ["et", "Estonian"],
];

if (window.Worker) {
  worker = new Worker("js/worker.js");
  worker.postMessage([0, "import"]);
}

document.querySelector("#input").addEventListener("keyup", function (event) {
  translateCall();
});

const _prepareTranslateOptions = (paragraphs) => {
  const translateOptions = [];
  paragraphs.forEach(paragraph => {
    // Each option object can be different for each entry. But to keep the test page simple,
    // we just keep all the options same (specifically avoiding parsing the input to determine
    // html/non-html text)
    translateOptions.push({"isQualityScores": true, "isHtml": true});
  });
  return translateOptions;
};

const textToHTML = (text) => {
  const div = document.createElement('div');
  div.appendChild(document.createTextNode(text));
  return div.innerHTML;
};

const translateCall = () => {
  const text = document.querySelector("#input").value;
  if (!text.trim().length) return;
<<<<<<< HEAD
  $("#output").setAttribute("disabled", true);
  const lngFrom = langFrom.value;
  const lngTo = langTo.value;
  worker.postMessage([0, "translate", lngFrom, lngTo, text]);
=======

  const paragraphs = text.split(/\n+/).map(textToHTML); // escape HTML 
  const translateOptions = _prepareTranslateOptions(paragraphs);
  const lngFrom = langFrom.value;
  const lngTo = langTo.value;
  worker.postMessage(["translate", lngFrom, lngTo, paragraphs, translateOptions]);
>>>>>>> 409b7d22
};

const addQualityClasses = (root) => {
  // You can do this wit CSS variables, calc() and min/max, but JS is just easier

  root.querySelectorAll('[x-bergamot-sentence-score]').forEach(el => {
    // The threshold is ln(0.5) (https://github.com/browsermt/bergamot-translator/pull/370#issuecomment-1058123399)
    el.classList.toggle('bad', parseFloat(el.getAttribute('x-bergamot-sentence-score')) < -0.6931);
  });

  root.querySelectorAll('[x-bergamot-word-score]').forEach(el => {
    // The threshold is ln(0.5) (https://github.com/browsermt/bergamot-translator/pull/370#issuecomment-1058123399)
    el.classList.toggle('bad', parseFloat(el.getAttribute('x-bergamot-word-score')) < -0.6931);
  });

  // Add tooltips to each (sub)word with sentence and word score.
  root.querySelectorAll('[x-bergamot-sentence-score] > [x-bergamot-word-score]').forEach(el => {
    const sentenceScore = parseFloat(el.parentNode.getAttribute('x-bergamot-sentence-score'));
    const wordScore = parseFloat(el.getAttribute('x-bergamot-word-score'));
    el.title = `Sentence: ${sentenceScore}  Word: ${wordScore}`;
  });
}

worker.onmessage = function (e) {
<<<<<<< HEAD
  if (e.data[1] === "translate_reply" && e.data[2]) {
    document.querySelector("#output").value = e.data[2].translated;
    $("#output").removeAttribute("disabled");
  } else if (e.data[1] === "load_model_reply" && e.data[2]) {
    status(e.data[2]);
=======
  if (e.data[0] === "translate_reply" && e.data[1]) {
    // Clear output of previous translation
    document.querySelector("#output").innerHTML = '';

    // Add each translation in its own div to have a known root in which the
    // sentence ids are unique. Used for highlighting sentences.
    e.data[1].forEach(translatedHTML => {
      const translation = document.createElement('div');
      translation.classList.add('translation');
      translation.innerHTML = translatedHTML;
      addQualityClasses(translation);
      document.querySelector("#output").appendChild(translation);
    });
  } else if (e.data[0] === "load_model_reply" && e.data[1]) {
    status(e.data[1]);
>>>>>>> 409b7d22
    translateCall();
  } else if (e.data[1] === "import_reply" && e.data[2]) {
    modelRegistry = e.data[2];
    init();
  }
};

langs.forEach(([code, name]) => {
  langFrom.innerHTML += `<option value="${code}">${name}</option>`;
  langTo.innerHTML += `<option value="${code}">${name}</option>`;
});

const loadModel = () => {
  const lngFrom = langFrom.value;
  const lngTo = langTo.value;
  if (lngFrom !== lngTo) {
    status(`Installing model...`);
    console.log(`Loading model '${lngFrom}${lngTo}'`);
    worker.postMessage([0, "load_model", lngFrom, lngTo]);
  } else {
    const input = textToHTML(document.querySelector("#input").value);
    document.querySelector("#output").innerHTML = input;
  }
};

langFrom.addEventListener("change", e => {
  loadModel();
});

langTo.addEventListener("change", e => {
  loadModel();
});

$(".swap").addEventListener("click", e => {
  [langFrom.value, langTo.value] = [langTo.value, langFrom.value];
  $("#input").value = $("#output").value;
  loadModel();
});

$('#output').addEventListener('mouseover', e => {
  const root = e.target.closest('.translation');
  const sentence = e.target.parentNode.hasAttribute('x-bergamot-sentence-index') ? e.target.parentNode.getAttribute('x-bergamot-sentence-index') : null;  
  document.querySelectorAll('#output font[x-bergamot-sentence-index]').forEach(el => {
    el.classList.toggle('highlight-sentence', el.getAttribute('x-bergamot-sentence-index') === sentence && el.closest('.translation') === root);
  })
})

function init() {
  // try to guess input language from user agent
  let myLang = navigator.language;
  if (myLang) {
    myLang = myLang.split("-")[0];
    let langIndex = langs.findIndex(([code]) => code === myLang);
    if (langIndex > -1) {
      console.log("guessing input language is", myLang);
      langFrom.value = myLang;
    }
  }

  // find first output lang that *isn't* input language
  langTo.value = langs.find(([code]) => code !== langFrom.value)[0];
  // load this model
  loadModel();
}<|MERGE_RESOLUTION|>--- conflicted
+++ resolved
@@ -47,19 +47,11 @@
 const translateCall = () => {
   const text = document.querySelector("#input").value;
   if (!text.trim().length) return;
-<<<<<<< HEAD
-  $("#output").setAttribute("disabled", true);
-  const lngFrom = langFrom.value;
-  const lngTo = langTo.value;
-  worker.postMessage([0, "translate", lngFrom, lngTo, text]);
-=======
-
   const paragraphs = text.split(/\n+/).map(textToHTML); // escape HTML 
   const translateOptions = _prepareTranslateOptions(paragraphs);
   const lngFrom = langFrom.value;
   const lngTo = langTo.value;
   worker.postMessage(["translate", lngFrom, lngTo, paragraphs, translateOptions]);
->>>>>>> 409b7d22
 };
 
 const addQualityClasses = (root) => {
@@ -84,13 +76,6 @@
 }
 
 worker.onmessage = function (e) {
-<<<<<<< HEAD
-  if (e.data[1] === "translate_reply" && e.data[2]) {
-    document.querySelector("#output").value = e.data[2].translated;
-    $("#output").removeAttribute("disabled");
-  } else if (e.data[1] === "load_model_reply" && e.data[2]) {
-    status(e.data[2]);
-=======
   if (e.data[0] === "translate_reply" && e.data[1]) {
     // Clear output of previous translation
     document.querySelector("#output").innerHTML = '';
@@ -106,7 +91,6 @@
     });
   } else if (e.data[0] === "load_model_reply" && e.data[1]) {
     status(e.data[1]);
->>>>>>> 409b7d22
     translateCall();
   } else if (e.data[1] === "import_reply" && e.data[2]) {
     modelRegistry = e.data[2];
